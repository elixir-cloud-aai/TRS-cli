--- conflicted
+++ resolved
@@ -19,7 +19,6 @@
     ContentTypeUnavailable,
     FileInformationUnavailable,
     InvalidURI,
-    InvalidPayload,
     InvalidResourceIdentifier,
     InvalidResponseError,
 )
@@ -27,15 +26,12 @@
     Error,
     FileType,
     FileWrapper,
-    ToolFile,
     Tool,
     ToolClass,
     ToolClassRegister,
-<<<<<<< HEAD
+    ToolFile,
     ToolRegister,
-=======
     ToolVersion,
->>>>>>> 58e3ebe9
 )
 
 logger = logging.getLogger(__name__)
@@ -127,7 +123,7 @@
         Raises:
             requests.exceptions.ConnectionError: A connection to the provided
                 TRS instance could not be established.
-            trs_cli.errors.InvalidPayload: The object data payload could not
+            pydantic.ValidationError: The object data payload could not
                 be validated against the API schema.
             trs_cli.errors.InvalidResponseError: The response could not be
                 validated against the API schema.
@@ -148,13 +144,7 @@
         logger.info(f"Connecting to '{url}'...")
 
         # validate payload
-        try:
-            ToolClassRegister(**payload).dict()
-        except pydantic.ValidationError:
-            raise InvalidPayload(
-                "The tool class data could not be validated against the API "
-                "schema."
-            )
+        ToolClassRegister(**payload).dict()
 
         # send request
         response = self._send_request_and_validate_response(
@@ -167,7 +157,55 @@
         )
         return response  # type: ignore
 
-<<<<<<< HEAD
+    def delete_tool_class(
+        self,
+        id: str,
+        accept: str = 'application/json',
+        token: Optional[str] = None,
+    ) -> str:
+        """Delete a tool class.
+
+        Arguments:
+            id: ToolClass id to be deleted.
+            accept: Requested content type.
+            token: Bearer token for authentication. Set if required by TRS
+                implementation and if not provided when instatiating client or
+                if expired.
+
+        Returns:
+            ID of deleted TRS toolClass in case of a `200` response, or an
+            instance of `Error` for all other responses.
+
+        Raises:
+            requests.exceptions.ConnectionError: A connection to the provided
+                TRS instance could not be established.
+            trs_cli.errors.InvalidResponseError: The response could not be
+                validated against the API schema.
+        """
+        # validate requested content type and get request headers
+        self._validate_content_type(
+            requested_type=accept,
+            available_types=['application/json'],
+        )
+        self._get_headers(
+            content_accept=accept,
+            token=token,
+        )
+
+        # build request URL
+        url = f"{self.uri}/toolClasses/{id}"
+        logger.info(f"Connecting to '{url}'...")
+
+        # send request
+        response = self._send_request_and_validate_response(
+            url=url,
+            method='delete',
+        )
+        logger.info(
+            "Deleted tool class"
+        )
+        return response  # type: ignore
+
     def post_tool(
         self,
         payload: Dict,
@@ -178,40 +216,19 @@
 
         Arguments:
             payload: Tool data.
-=======
-    def delete_tool_class(
-        self,
-        id: str,
-        accept: str = 'application/json',
-        token: Optional[str] = None,
-    ) -> str:
-        """Delete a tool class.
-
-        Arguments:
-            id: ToolClass id to be deleted.
->>>>>>> 58e3ebe9
             accept: Requested content type.
             token: Bearer token for authentication. Set if required by TRS
                 implementation and if not provided when instatiating client or
                 if expired.
 
         Returns:
-<<<<<<< HEAD
             ID of registered TRS tool in case of a `200` response, or an
             instance of `Error` for all other responses.
         Raises:
             requests.exceptions.ConnectionError: A connection to the provided
                 TRS instance could not be established.
-            trs_cli.errors.InvalidPayload: The object data payload could not
+            pydantic.ValidationError: The object data payload could not
                 be validated against the API schema.
-=======
-            ID of deleted TRS toolClass in case of a `200` response, or an
-            instance of `Error` for all other responses.
-
-        Raises:
-            requests.exceptions.ConnectionError: A connection to the provided
-                TRS instance could not be established.
->>>>>>> 58e3ebe9
             trs_cli.errors.InvalidResponseError: The response could not be
                 validated against the API schema.
         """
@@ -222,37 +239,25 @@
         )
         self._get_headers(
             content_accept=accept,
-<<<<<<< HEAD
             content_type='application/json',
-=======
->>>>>>> 58e3ebe9
             token=token,
         )
 
         # build request URL
-<<<<<<< HEAD
         url = f"{self.uri}/tools"
         logger.info(f"Connecting to '{url}'...")
 
         # validate payload
-        try:
-            ToolRegister(**payload).dict()
-        except pydantic.ValidationError:
-            raise InvalidPayload(
-                "The tool data could not be validated against API "
-                "schema."
-            )
-=======
-        url = f"{self.uri}/toolClasses/{id}"
-        logger.info(f"Connecting to '{url}'...")
+        ToolRegister(**payload).dict()
 
         # send request
         response = self._send_request_and_validate_response(
             url=url,
-            method='delete',
+            method='post',
+            payload=payload,
         )
         logger.info(
-            "Deleted tool class"
+            "Registered tool"
         )
         return response  # type: ignore
 
@@ -393,23 +398,14 @@
         )
         url = '?'.join(filter(None, [f"{self.uri}/tools", query_params]))
         logger.info(f"Connecting to '{url}'...")
->>>>>>> 58e3ebe9
 
         # send request
         response = self._send_request_and_validate_response(
             url=url,
-<<<<<<< HEAD
-            method='post',
-            payload=payload,
-        )
-        logger.info(
-            "Registered tool"
-=======
             validation_class_200=(Tool, ),
         )
         logger.info(
             "Retrieved tools"
->>>>>>> 58e3ebe9
         )
         return response  # type: ignore
 
