--- conflicted
+++ resolved
@@ -157,42 +157,25 @@
         )
         return response  # type: ignore
 
-<<<<<<< HEAD
-    def delete_tool(
-=======
     def delete_tool_class(
->>>>>>> 8ac78c60
         self,
         id: str,
         accept: str = 'application/json',
         token: Optional[str] = None,
     ) -> str:
-<<<<<<< HEAD
-        """Delete a tool.
-        Arguments:
-            id: Implementation-specific TRS identifier hostname-based
-               TRS URI pointing to a given tool to be deleted
-=======
         """Delete a tool class.
 
         Arguments:
             id: ToolClass id to be deleted.
->>>>>>> 8ac78c60
             accept: Requested content type.
             token: Bearer token for authentication. Set if required by TRS
                 implementation and if not provided when instatiating client or
                 if expired.
-<<<<<<< HEAD
-        Returns:
-            ID of deleted TRS tool in case of a `200` response, or an
-            instance of `Error` for all other responses.
-=======
 
         Returns:
             ID of deleted TRS toolClass in case of a `200` response, or an
             instance of `Error` for all other responses.
 
->>>>>>> 8ac78c60
         Raises:
             requests.exceptions.ConnectionError: A connection to the provided
                 TRS instance could not be established.
@@ -206,8 +189,6 @@
         )
         self._get_headers(
             content_accept=accept,
-<<<<<<< HEAD
-=======
             token=token,
         )
 
@@ -258,20 +239,10 @@
         )
         self._get_headers(
             content_accept=accept,
->>>>>>> 8ac78c60
             content_type='application/json',
             token=token,
         )
 
-<<<<<<< HEAD
-        # get/sanitize tool and version identifiers
-        _id, _ = self._get_tool_id_version_id(
-            tool_id=id,
-        )
-
-        # build request URL
-        url = f"{self.uri}/tools/{_id}"
-=======
         # build request URL
         url = f"{self.uri}/tools"
         logger.info(f"Connecting to '{url}'...")
@@ -290,6 +261,59 @@
         )
         return response  # type: ignore
 
+    def delete_tool(
+        self,
+        id: str,
+        accept: str = 'application/json',
+        token: Optional[str] = None,
+    ) -> str:
+        """Delete a tool.
+
+        Arguments:
+            id: Implementation-specific TRS identifier hostname-based
+               TRS URI pointing to a given tool to be deleted
+            accept: Requested content type.
+            token: Bearer token for authentication. Set if required by TRS
+                implementation and if not provided when instatiating client or
+                if expired.
+
+        Returns:
+            ID of deleted TRS tool in case of a `200` response, or an
+            instance of `Error` for all other responses.
+
+        Raises:
+            requests.exceptions.ConnectionError: A connection to the provided
+                TRS instance could not be established.
+            trs_cli.errors.InvalidResponseError: The response could not be
+                validated against the API schema.
+        """
+        # validate requested content type and get request headers
+        self._validate_content_type(
+            requested_type=accept,
+            available_types=['application/json'],
+        )
+        self._get_headers(
+            content_accept=accept,
+            token=token,
+        )
+
+        # get/sanitize tool and version identifiers
+        _id, _ = self._get_tool_id_version_id(tool_id=id)
+
+        # build request URL
+        url = f"{self.uri}/tools/{_id}"
+        logger.info(f"Connecting to '{url}'...")
+
+        # send request
+        response = self._send_request_and_validate_response(
+            url=url,
+            method='delete',
+        )
+        logger.info(
+            "Deleted tool"
+        )
+        return response  # type: ignore
+
     def get_tool_classes(
         self,
         accept: str = 'application/json',
@@ -326,18 +350,11 @@
 
         # build request URL
         url = f"{self.uri}/toolClasses"
->>>>>>> 8ac78c60
         logger.info(f"Connecting to '{url}'...")
 
         # send request
         response = self._send_request_and_validate_response(
             url=url,
-<<<<<<< HEAD
-            method='delete',
-        )
-        logger.info(
-            "Deleted tool"
-=======
             validation_class_200=(ToolClass, ),
         )
         logger.info(
@@ -442,7 +459,6 @@
         )
         logger.info(
             "Retrieved tools"
->>>>>>> 8ac78c60
         )
         return response  # type: ignore
 
