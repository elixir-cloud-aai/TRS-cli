--- conflicted
+++ resolved
@@ -29,13 +29,10 @@
     Tool,
     ToolClass,
     ToolClassRegister,
-<<<<<<< HEAD
-    ToolVersionRegister
-=======
     ToolFile,
     ToolRegister,
     ToolVersion,
->>>>>>> ba65a22b
+    ToolVersionRegister,
 )
 
 logger = logging.getLogger(__name__)
@@ -161,11 +158,6 @@
         )
         return response  # type: ignore
 
-<<<<<<< HEAD
-    def post_tool_version(
-        self,
-        id: str,
-=======
     def delete_tool_class(
         self,
         id: str,
@@ -217,42 +209,26 @@
 
     def post_tool(
         self,
->>>>>>> ba65a22b
         payload: Dict,
         accept: str = 'application/json',
         token: Optional[str] = None,
     ) -> str:
-<<<<<<< HEAD
-        """Register a tool version.
-
-        Arguments:
-            payload: Tool version data.
-=======
         """Register a tool.
 
         Arguments:
             payload: Tool data.
->>>>>>> ba65a22b
             accept: Requested content type.
             token: Bearer token for authentication. Set if required by TRS
                 implementation and if not provided when instatiating client or
                 if expired.
 
         Returns:
-<<<<<<< HEAD
-            ID of registered TRS toolVersion in case of a `200` response, or an
-=======
             ID of registered TRS tool in case of a `200` response, or an
->>>>>>> ba65a22b
             instance of `Error` for all other responses.
         Raises:
             requests.exceptions.ConnectionError: A connection to the provided
                 TRS instance could not be established.
-<<<<<<< HEAD
-            trs_cli.errors.InvalidPayload: The object data payload could not
-=======
             pydantic.ValidationError: The object data payload could not
->>>>>>> ba65a22b
                 be validated against the API schema.
             trs_cli.errors.InvalidResponseError: The response could not be
                 validated against the API schema.
@@ -269,25 +245,11 @@
         )
 
         # build request URL
-<<<<<<< HEAD
-        url = f"{self.uri}/tools/{id}/versions"
-        logger.info(f"Connecting to '{url}'...")
-
-        # validate payload
-        try:
-            ToolVersionRegister(**payload).dict()
-        except pydantic.ValidationError:
-            raise InvalidPayload(
-                "The tool version data could not be validated against API "
-                "schema."
-            )
-=======
         url = f"{self.uri}/tools"
         logger.info(f"Connecting to '{url}'...")
 
         # validate payload
         ToolRegister(**payload).dict()
->>>>>>> ba65a22b
 
         # send request
         response = self._send_request_and_validate_response(
@@ -296,9 +258,6 @@
             payload=payload,
         )
         logger.info(
-<<<<<<< HEAD
-            "Registered tool version"
-=======
             "Registered tool"
         )
         return response  # type: ignore
@@ -310,9 +269,6 @@
         token: Optional[str] = None,
     ) -> str:
         """Delete a tool.
-
-        Arguments:
-            id: Implementation-specific TRS identifier hostname-based
                TRS URI pointing to a given tool to be deleted
             accept: Requested content type.
             token: Bearer token for authentication. Set if required by TRS
@@ -353,6 +309,63 @@
         )
         logger.info(
             "Deleted tool"
+        )
+        return response  # type: ignore
+
+    def post_version(
+        self,
+        id: str,
+        payload: Dict,
+        accept: str = 'application/json',
+        token: Optional[str] = None,
+    ) -> str:
+        """Register a tool version.
+
+        Arguments:
+            payload: Tool version data.
+            accept: Requested content type.
+            token: Bearer token for authentication. Set if required by TRS
+                implementation and if not provided when instatiating client or
+                if expired.
+
+        Returns:
+            ID of registered TRS tool version in case of a `200` response, or
+            an instance of `Error` for all other responses.
+
+        Raises:
+            requests.exceptions.ConnectionError: A connection to the provided
+                TRS instance could not be established.
+            pydantic.ValidationError: The object data payload could not
+                be validated against the API schema.
+            trs_cli.errors.InvalidResponseError: The response could not be
+                validated against the API schema.
+        """
+        # validate requested content type and get request headers
+        self._validate_content_type(
+            requested_type=accept,
+            available_types=['application/json'],
+        )
+        self._get_headers(
+            content_accept=accept,
+            content_type='application/json',
+            token=token,
+        )
+
+        # build request URL
+        url = f"{self.uri}/tools/{id}/versions"
+        logger.info(f"Connecting to '{url}'...")
+
+        # validate payload
+        ToolVersionRegister(**payload).dict()
+
+        # send request
+        response = self._send_request_and_validate_response(
+            url=url,
+            method='post',
+            payload=payload,
+        )
+        logger.info(
+            "Registered tool version"
         )
         return response  # type: ignore
 
@@ -501,7 +514,6 @@
         )
         logger.info(
             "Retrieved tools"
->>>>>>> ba65a22b
         )
         return response  # type: ignore
 
@@ -515,7 +527,6 @@
 
         Arguments:
             id: A unique identifier of the tool, scoped to this registry OR
-                a TRS URI. For more information on TRS URIs, cf.
                 https://ga4gh.github.io/tool-registry-service-schemas/DataModel/#trs_uris
             accept: Requested content type.
             token: Bearer token for authentication. Set if required by TRS
