"""Class implementing TRS client."""

import json
import logging
from pathlib import Path
import re
import socket
import sys
from typing import (Dict, List, Optional, Tuple, Type, Union)
import urllib3
from urllib.parse import quote

import pydantic
from pydantic.main import ModelMetaclass
import requests

from trs_cli.errors import (
    exception_handler,
    ContentTypeUnavailable,
    FileInformationUnavailable,
    InvalidURI,
    InvalidResourceIdentifier,
    InvalidResponseError,
)
from trs_cli.models import (
    Error,
    FileType,
    FileWrapper,
    Service,
    ServiceRegister,
    Tool,
    ToolClass,
    ToolClassRegister,
    ToolFile,
    ToolRegister,
    ToolVersion,
    ToolVersionRegister,
)

logger = logging.getLogger(__name__)
sys.excepthook = exception_handler


class TRSClient():
    """Client to communicate with a GA4GH TRS instance. Supports additional
    endpoints defined in TRS-Filer
    (https://github.com/elixir-cloud-aai/trs-filer).

    Arguments:
        uri: Either the base URI of the TRS instance to connect to in either
            'https' or 'http' schema (note that fully compliant TRS instances
            will use 'https' exclusively), e.g., `https://my-trs.app`, OR a
            hostname-based TRS URI, cf.
            https://ga4gh.github.io/tool-registry-service-schemas/DataModel/#trs_uris
        port: Override default port at which the TRS instance can be accessed.
            Only required for TRS instances that are not fully spec-compliant,
            as the default port is defined in the TRS documentation, cf.
            https://ga4gh.github.io/tool-registry-service-schemas/DataModel/#trs_uris
        base-path: Override default path at which the TRS API is accessible at
            the given TRS instance. Only required for TRS instances that are
            not fully spec-compliant, as the default port is defined in the TRS
            documentation, cf.
            https://ga4gh.github.io/tool-registry-service-schemas/DataModel/#trs_uris
        use_http: Set the URI schema of the TRS instance to `http` instead of
            `https`when a TRS URI was provided to `uri`.
        token: Bearer token to send along with TRS API requests. Set if
            required by TRS implementation. Alternatively, specify in API
            endpoint access methods.

    Attributes:
        uri: URI to TRS endpoints, built from `uri`, `port` and `base_path`,
            e.g.,"https://my-trs.app:443/ga4gh/trs/v2".
        token: Bearer token for gaining access to TRS endpoints.
        headers: Dictionary of request headers.
    """
    # set regular expressions as private class variables
    _RE_DOMAIN_PART = r'[a-z0-9]([a-z0-9-]{,61}[a-z0-9])?'
    _RE_DOMAIN = rf"({_RE_DOMAIN_PART}\.)+{_RE_DOMAIN_PART}\.?"
    _RE_TRS_ID = r'([a-z0-9-_~\.%#]+)'
    _RE_VERSION_ID = rf"^(?P<version_id>{_RE_TRS_ID})$"
    _RE_HOST = (
        rf"^(?P<schema>trs|http|https):\/\/(?P<host>{_RE_DOMAIN})(\/\S+)?$"
    )
    _RE_TRS_URI_OR_TOOL_ID = (
        rf"^(trs:\/\/{_RE_DOMAIN}\/)?(?P<tool_id>{_RE_TRS_ID})"
        rf"(\/versions\/(?P<version_id>{_RE_TRS_ID}))?$"
    )

    def __init__(
        self,
        uri: str,
        port: int = None,
        base_path: str = 'ga4gh/trs/v2',
        use_http: bool = False,
        token: Optional[str] = None,
    ) -> None:
        """Class constructor."""
        schema, host = self._get_host(uri)
        if schema == 'trs':
            schema = 'http' if use_http else 'https'
        if port is None:
            port = 80 if schema == 'http' else 443
        self.uri = f"{schema}://{host}:{port}/{base_path}"
        self.token = token
        self.headers = {}
        logger.info(f"Instantiated client for: {self.uri}")

    def post_service_info(
        self,
        payload: Dict,
        token: Optional[str] = None,
    ) -> None:
        """Register service info.

        Arguments:
            payload: Service info data.
            token: Bearer token for authentication. Set if required by TRS
                implementation and if not provided when instatiating client or
                if expired.

        Raises:
            requests.exceptions.ConnectionError: A connection to the provided
                TRS instance could not be established.
            pydantic.ValidationError: The object data payload could not
                be validated against the API schema.
            trs_cli.errors.InvalidResponseError: The response could not be
                validated against the API schema.
        """
        # validate requested content type and get request headers
        self._get_headers(
            content_type='application/json',
            token=token,
        )

        # build request URL
        url = f"{self.uri}/service-info"
        logger.info(f"Connecting to '{url}'...")

        # validate payload
        ServiceRegister(**payload).dict()

        # send request
        response = self._send_request_and_validate_response(
            url=url,
            method='post',
            payload=payload,
        )
        logger.info(
            "Registered service info"
        )
        return response  # type: ignore

    def get_service_info(
        self,
        accept: str = 'application/json',
        token: Optional[str] = None,
    ) -> Union[Service, Error]:
        """Retrieve service info.

        Arguments:
            accept: Requested content type.
            token: Bearer token for authentication. Set if required by TRS
                implementation and if not provided when instatiating client or
                if expired.

        Returns:
            Unmarshalled TRS response as either an instance of `Service`
            in case of a `200` response, or an instance of `Error` for all
            other JSON reponses.

        Raises:
            requests.exceptions.ConnectionError: A connection to the provided
                TRS instance could not be established.
            trs_cli.errors.InvalidResponseError: The response could not be
                validated against the API schema.
        """
        # validate requested content type and get request headers
        self._validate_content_type(
            requested_type=accept,
            available_types=['application/json', 'text/plain'],
        )
        self._get_headers(
            content_accept=accept,
            token=token,
        )

        # build request URL
        url = f"{self.uri}/service-info"
        logger.info(f"Connecting to '{url}'...")

        # send request
        response = self._send_request_and_validate_response(
            url=url,
            validation_class_ok=Service,
        )
        logger.info(
            "Retrieved service info"
        )
        return response  # type: ignore

    def post_tool_class(
        self,
        payload: Dict,
        accept: str = 'application/json',
        token: Optional[str] = None,
    ) -> str:
        """Register a tool class.

        Arguments:
            payload: Tool class data.
            accept: Requested content type.
            token: Bearer token for authentication. Set if required by TRS
                implementation and if not provided when instatiating client or
                if expired.

        Returns:
            ID of registered TRS toolClass in case of a `200` response, or an
            instance of `Error` for all other responses.
        Raises:
            requests.exceptions.ConnectionError: A connection to the provided
                TRS instance could not be established.
            pydantic.ValidationError: The object data payload could not
                be validated against the API schema.
            trs_cli.errors.InvalidResponseError: The response could not be
                validated against the API schema.
        """
        # validate requested content type and get request headers
        self._validate_content_type(
            requested_type=accept,
            available_types=['application/json'],
        )
        self._get_headers(
            content_accept=accept,
            content_type='application/json',
            token=token,
        )

        # build request URL
        url = f"{self.uri}/toolClasses"
        logger.info(f"Connecting to '{url}'...")

        # validate payload
        ToolClassRegister(**payload).dict()

        # send request
        response = self._send_request_and_validate_response(
            url=url,
            method='post',
            payload=payload,
            validation_class_ok=str,
        )
        logger.info(
            "Registered tool class"
        )
        return response  # type: ignore

    def put_tool_class(
        self,
        id: str,
        payload: Dict,
        accept: str = 'application/json',
        token: Optional[str] = None,
    ) -> str:
        """
        Create a tool class with a predefined unique ID.
        Overwrites any existing tool object with the same ID.

        Arguments:
            id: Identifier of tool class to be created/overwritten.
            payload: Tool class data.
            accept: Requested content type.
            token: Bearer token for authentication. Set if required by TRS
                implementation and if not provided when instatiating client or
                if expired.

        Returns:
            ID of registered TRS toolClass in case of a `200` response, or an
            instance of `Error` for all other responses.

        Raises:
            requests.exceptions.ConnectionError: A connection to the provided
                TRS instance could not be established.
            pydantic.ValidationError: The object data payload could not
                be validated against the API schema.
            trs_cli.errors.InvalidResponseError: The response could not be
                validated against the API schema.
        """
        # validate requested content type and get request headers
        self._validate_content_type(
            requested_type=accept,
            available_types=['application/json'],
        )
        self._get_headers(
            content_accept=accept,
            content_type='application/json',
            token=token,
        )

        # build request URL
        url = f"{self.uri}/toolClasses/{id}"
        logger.info(f"Connecting to '{url}'...")

        # validate payload
        ToolClassRegister(**payload).dict()

        # send request
        response = self._send_request_and_validate_response(
            url=url,
            method='put',
            payload=payload,
            validation_class_ok=str,
        )
        logger.info(
            f"Registered tool class with id : {id}"
        )
        return response  # type: ignore

    def delete_tool_class(
        self,
        id: str,
        accept: str = 'application/json',
        token: Optional[str] = None,
    ) -> str:
        """Delete a tool class.

        Arguments:
            id: ToolClass id to be deleted.
            accept: Requested content type.
            token: Bearer token for authentication. Set if required by TRS
                implementation and if not provided when instatiating client or
                if expired.

        Returns:
            ID of deleted TRS toolClass in case of a `200` response, or an
            instance of `Error` for all other responses.

        Raises:
            requests.exceptions.ConnectionError: A connection to the provided
                TRS instance could not be established.
            trs_cli.errors.InvalidResponseError: The response could not be
                validated against the API schema.
        """
        # validate requested content type and get request headers
        self._validate_content_type(
            requested_type=accept,
            available_types=['application/json'],
        )
        self._get_headers(
            content_accept=accept,
            token=token,
        )

        # build request URL
        url = f"{self.uri}/toolClasses/{id}"
        logger.info(f"Connecting to '{url}'...")

        # send request
        response = self._send_request_and_validate_response(
            url=url,
            method='delete',
            validation_class_ok=str,
        )
        logger.info(
            "Deleted tool class"
        )
        return response  # type: ignore

    def post_tool(
        self,
        payload: Dict,
        accept: str = 'application/json',
        token: Optional[str] = None,
    ) -> str:
        """Register a tool.

        Arguments:
            payload: Tool data.
            accept: Requested content type.
            token: Bearer token for authentication. Set if required by TRS
                implementation and if not provided when instatiating client or
                if expired.

        Returns:
            ID of registered TRS tool in case of a `200` response, or an
            instance of `Error` for all other responses.
        Raises:
            requests.exceptions.ConnectionError: A connection to the provided
                TRS instance could not be established.
            pydantic.ValidationError: The object data payload could not
                be validated against the API schema.
            trs_cli.errors.InvalidResponseError: The response could not be
                validated against the API schema.
        """
        # validate requested content type and get request headers
        self._validate_content_type(
            requested_type=accept,
            available_types=['application/json'],
        )
        self._get_headers(
            content_accept=accept,
            content_type='application/json',
            token=token,
        )

        # build request URL
        url = f"{self.uri}/tools"
        logger.info(f"Connecting to '{url}'...")

        # validate payload
        ToolRegister(**payload).dict()

        # send request
        response = self._send_request_and_validate_response(
            url=url,
            method='post',
            payload=payload,
            validation_class_ok=str,
        )
        logger.info(
            "Registered tool"
        )
        return response  # type: ignore

    def put_tool(
        self,
        id: str,
        payload: Dict,
        accept: str = 'application/json',
        token: Optional[str] = None,
    ) -> str:
        """
        Create a tool object with a predefined ID.
        Overwrites any existing tool object with the same ID.

        Arguments:
            id: Tool id to be added.
            payload: Tool data.
            accept: Requested content type.
            token: Bearer token for authentication. Set if required by TRS
                implementation and if not provided when instatiating client or
                if expired.

        Returns:
            ID of registered TRS tool in case of a `200` response, or an
            instance of `Error` for all other responses.

        Raises:
            requests.exceptions.ConnectionError: A connection to the provided
                TRS instance could not be established.
            pydantic.ValidationError: The object data payload could not
                be validated against the API schema.
            trs_cli.errors.InvalidResponseError: The response could not be
                validated against the API schema.
        """
        # validate requested content type and get request headers
        self._validate_content_type(
            requested_type=accept,
            available_types=['application/json'],
        )
        self._get_headers(
            content_accept=accept,
            content_type='application/json',
            token=token,
        )

        # build request URL
        url = f"{self.uri}/tools/{id}"
        logger.info(f"Connecting to '{url}'...")

        # validate payload
        ToolRegister(**payload).dict()

        # send request
        response = self._send_request_and_validate_response(
            url=url,
            method='put',
            payload=payload,
        )
        logger.info(
            f"Registered tool with id: {id}"
        )
        return response  # type: ignore

    def delete_tool(
        self,
        id: str,
        accept: str = 'application/json',
        token: Optional[str] = None,
    ) -> str:
        """Delete a tool.
<<<<<<< HEAD
            id: TRS URI pointing to a given tool to be deleted
=======

            id: A unique identifier of the tool to be deleted, scoped to this
                registry OR a TRS URI. For more information on TRS URIs, cf.
                https://ga4gh.github.io/tool-registry-service-schemas/DataModel/#trs_uris
>>>>>>> 9d01e324
            accept: Requested content type.
            token: Bearer token for authentication. Set if required by TRS
                implementation and if not provided when instatiating client or
                if expired.

        Returns:
            ID of deleted TRS tool in case of a `200` response, or an
            instance of `Error` for all other responses.

        Raises:
            requests.exceptions.ConnectionError: A connection to the provided
                TRS instance could not be established.
            trs_cli.errors.InvalidResponseError: The response could not be
                validated against the API schema.
        """
        # validate requested content type and get request headers
        self._validate_content_type(
            requested_type=accept,
            available_types=['application/json'],
        )
        self._get_headers(
            content_accept=accept,
            token=token,
        )

        # get/sanitize tool and version identifiers
        _id, _ = self._get_tool_id_version_id(tool_id=id)

        # build request URL
        url = f"{self.uri}/tools/{_id}"
        logger.info(f"Connecting to '{url}'...")

        # send request
        response = self._send_request_and_validate_response(
            url=url,
            method='delete',
            validation_class_ok=str,
        )
        logger.info(
            "Deleted tool"
        )
        return response  # type: ignore

    def post_version(
        self,
        id: str,
        payload: Dict,
        accept: str = 'application/json',
        token: Optional[str] = None,
    ) -> str:
        """Register a tool version.

        Arguments:
            payload: Tool version data.
            accept: Requested content type.
            token: Bearer token for authentication. Set if required by TRS
                implementation and if not provided when instatiating client or
                if expired.

        Returns:
            ID of registered TRS tool version in case of a `200` response, or
            an instance of `Error` for all other responses.

        Raises:
            requests.exceptions.ConnectionError: A connection to the provided
                TRS instance could not be established.
            pydantic.ValidationError: The object data payload could not
                be validated against the API schema.
            trs_cli.errors.InvalidResponseError: The response could not be
                validated against the API schema.
        """
        # validate requested content type and get request headers
        self._validate_content_type(
            requested_type=accept,
            available_types=['application/json'],
        )
        self._get_headers(
            content_accept=accept,
            content_type='application/json',
            token=token,
        )

        # build request URL
        url = f"{self.uri}/tools/{id}/versions"
        logger.info(f"Connecting to '{url}'...")

        # validate payload
        ToolVersionRegister(**payload).dict()

        # send request
        response = self._send_request_and_validate_response(
            url=url,
            method='post',
            payload=payload,
            validation_class_ok=str,
        )
        logger.info(
            "Registered tool version"
        )
        return response  # type: ignore

    def delete_version(
        self,
        id: str,
        version_id: Optional[str] = None,
        accept: str = 'application/json',
        token: Optional[str] = None,
    ) -> str:
        """Delete a tool version.

        Arguments:
            id: A unique identifier of the tool whose version is to be deleted,
                scoped to this registry OR a TRS URI. If a TRS URI is passed
                and includes the version identifier, passing a `version_id` is
                optional. For more information on TRS URIs, cf.
                https://ga4gh.github.io/tool-registry-service-schemas/DataModel/#trs_uris
            version_id: Identifier of the tool version to be deleted, scoped to
                this registry. It is optional if a TRS URI is passed and
                includes version information. If provided nevertheless, then
                the `version_id` retrieved from the TRS URI is overridden.
            accept: Requested content type.
            token: Bearer token for authentication. Set if required by TRS
                implementation and if not provided when instatiating client or
                if expired.

        Returns:
            ID of deleted TRS tool version in case of a `200` response, or an
            instance of `Error` for all other responses.

        Raises:
            requests.exceptions.ConnectionError: A connection to the provided
                TRS instance could not be established.
            trs_cli.errors.InvalidResponseError: The response could not be
                validated against the API schema.
        """
        # validate requested content type and get request headers
        self._validate_content_type(
            requested_type=accept,
            available_types=['application/json'],
        )
        self._get_headers(
            content_accept=accept,
            content_type='application/json',
            token=token,
        )

        # get/sanitize tool and version identifiers
        _id, _version_id = self._get_tool_id_version_id(
            tool_id=id,
            version_id=version_id,
        )

        # build request URL
        url = f"{self.uri}/tools/{_id}/versions/{_version_id}"
        logger.info(f"Connecting to '{url}'...")

        # send request
        response = self._send_request_and_validate_response(
            url=url,
            method='delete',
            validation_class_ok=str,
        )
        logger.info(
            "Deleted tool version"
        )
        return response  # type: ignore

    def get_tool_classes(
        self,
        accept: str = 'application/json',
        token: Optional[str] = None
    ) -> Union[List[ToolClass], Error]:
        """Retrieve tool classes.

        Arguments:
            accept: Requested content type.
            token: Bearer token for authentication. Set if required by TRS
                implementation and if not provided when instatiating client or
                if expired.

        Returns:
            Unmarshalled TRS response as either a list of instances of
            `ToolClass` in case of a `200` response, or an instance of `Error`
            for all other JSON reponses.

        Raises:
            requests.exceptions.ConnectionError: A connection to the provided
                TRS instance could not be established.
            trs_cli.errors.InvalidResponseError: The response could not be
                validated against the API schema.
        """
        # validate requested content type and get request headers
        self._validate_content_type(
            requested_type=accept,
            available_types=['application/json', 'text/plain'],
        )
        self._get_headers(
            content_accept=accept,
            token=token,
        )

        # build request URL
        url = f"{self.uri}/toolClasses"
        logger.info(f"Connecting to '{url}'...")

        # send request
        response = self._send_request_and_validate_response(
            url=url,
            validation_class_ok=(ToolClass, ),
        )
        logger.info(
            "Retrieved tool classes"
        )
        return response  # type: ignore

    def get_tools(
        self,
        accept: str = 'application/json',
        token: Optional[str] = None,
        id: Optional[str] = None,
        alias: Optional[str] = None,
        toolClass: Optional[str] = None,
        descriptorType: Optional[str] = None,
        registry: Optional[str] = None,
        organization: Optional[str] = None,
        name: Optional[str] = None,
        toolname: Optional[str] = None,
        description: Optional[str] = None,
        author: Optional[str] = None,
        checker: Optional[bool] = None,
        limit: Optional[int] = None,
        offset: Optional[int] = None,
    ) -> Union[List[Tool], Error]:
        """List all tools.

        Filter parameters to subset the tools list can be specified. Filter
        parameters are additive.

        Args:
            accept: Requested content type.
            token: Bearer token for authentication. Set if required by TRS
                implementation and if not provided when instatiating client or
                if expired.
            id: Return only entries with the given identifier.
            alias: Return only entries with the given alias.
            toolClass: Return only entries with the given subclass name.
            descriptorType: Return only entries with the given descriptor type.
            registry: Return only entries from the given registry.
            organization: Return only entries from the given organization.
            name: Return only entries with the given image name.
            toolname: Return only entries with the given tool name.
            description: Return only entries with the given description.
            author: Return only entries from the given author.
            checker: Return only checker workflows.
            limit: Number of records when paginating results.
            offset: Start index when paginating results.

        Returns:
            Unmarshalled TRS response as either a list of instances of `Tool`
            in case of a `200` response, or an instance of `Error` for all
            other JSON reponses.

        Raises:
            requests.exceptions.ConnectionError: A connection to the provided
                TRS instance could not be established.
            trs_cli.errors.InvalidResponseError: The response could not be
                validated against the API schema.
        """
        # validate requested content type and get request headers
        self._validate_content_type(
            requested_type=accept,
            available_types=['application/json', 'text/plain'],
        )
        self._get_headers(
            content_accept=accept,
            token=token,
        )

        # build request URL
        query_args = (
            'id',
            'alias',
            'toolClass',
            'descriptorType',
            'registry',
            'organization',
            'name',
            'toolname',
            'description',
            'author',
            'checker',
            'limit',
            'offset',
        )
        query_params = '&'.join(
            [
                f"{k}={quote(str(v), safe='')}"
                for k, v in locals().items()
                if k in query_args
                and v is not None
            ]
        )
        url = '?'.join(filter(None, [f"{self.uri}/tools", query_params]))
        logger.info(f"Connecting to '{url}'...")

        # send request
        response = self._send_request_and_validate_response(
            url=url,
            validation_class_ok=(Tool, ),
        )
        logger.info(
            "Retrieved tools"
        )
        return response  # type: ignore

    def get_tool(
        self,
        id: str,
        accept: str = 'application/json',
        token: Optional[str] = None,
    ) -> Union[Tool, Error]:
        """Retrieve tool with the specified identifier.

        Arguments:
            id: A unique identifier of the tool, scoped to this registry OR
                a TRS URI. For more information on TRS URIs, cf.
                https://ga4gh.github.io/tool-registry-service-schemas/DataModel/#trs_uris
            accept: Requested content type.
            token: Bearer token for authentication. Set if required by TRS
                implementation and if not provided when instatiating client or
                if expired.

        Returns:
            Unmarshalled TRS response as either an instance of `Tool`
            in case of a `200` response, or an instance of `Error` for all
            other JSON reponses.

        Raises:
            requests.exceptions.ConnectionError: A connection to the provided
                TRS instance could not be established.
            trs_cli.errors.InvalidResponseError: The response could not be
                validated against the API schema.
        """
        # validate requested content type and get request headers
        self._validate_content_type(
            requested_type=accept,
            available_types=['application/json', 'text/plain'],
        )
        self._get_headers(
            content_accept=accept,
            token=token,
        )

        # get/sanitize tool identifier
        _id, _ = self._get_tool_id_version_id(tool_id=id)

        # build request URL
        url = f"{self.uri}/tools/{_id}"
        logger.info(f"Connecting to '{url}'...")

        # send request
        response = self._send_request_and_validate_response(
            url=url,
            validation_class_ok=Tool,
        )
        logger.info(
            "Retrieved tool"
        )
        return response  # type: ignore

    def get_versions(
        self,
        id: str,
        accept: str = 'application/json',
        token: Optional[str] = None,
    ) -> Union[List[ToolVersion], Error]:
        """Returns all versions of the specified tool..

        Arguments:
            id: A unique identifier of the tool, scoped to this registry OR
                a TRS URI. For more information on TRS URIs, cf.
                https://ga4gh.github.io/tool-registry-service-schemas/DataModel/#trs_uris
            accept: Requested content type.
            token: Bearer token for authentication. Set if required by TRS
                implementation and if not provided when instatiating client or
                if expired.

        Returns:
            Unmarshalled TRS response as either a list of instances of
            `ToolVersion` in case of a `200` response, or an instance of
            `Error` for all other JSON reponses.

        Raises:
            requests.exceptions.ConnectionError: A connection to the provided
                TRS instance could not be established.
            trs_cli.errors.InvalidResponseError: The response could not be
                validated against the API schema.
        """
        # validate requested content type and get request headers
        self._validate_content_type(
            requested_type=accept,
            available_types=['application/json', 'text/plain'],
        )
        self._get_headers(
            content_accept=accept,
            token=token,
        )

        # get/sanitize tool identifier
        _id, _ = self._get_tool_id_version_id(tool_id=id)

        # build request URL
        url = f"{self.uri}/tools/{_id}/versions"
        logger.info(f"Connecting to '{url}'...")

        # send request
        response = self._send_request_and_validate_response(
            url=url,
            validation_class_ok=(ToolVersion, ),
        )
        logger.info(
            "Retrieved tool versions"
        )
        return response  # type: ignore

    def get_version(
        self,
        id: str,
        version_id: Optional[str] = None,
        accept: str = 'application/json',
        token: Optional[str] = None,
    ) -> Union[ToolVersion, Error]:
        """Retrieve tool version with the specified identifiers.

        Arguments:
            id: A unique identifier of the tool, scoped to this registry OR
                a TRS URI. If a TRS URI is passed and includes the version
                identifier, passing a `version_id` is optional. For more
                information on TRS URIs, cf.
                https://ga4gh.github.io/tool-registry-service-schemas/DataModel/#trs_uris
            version_id: Identifier of the tool version, scoped to this
                registry. It is optional if a TRS URI is passed and includes
                version information. If provided nevertheless, then the
                `version_id` retrieved from the TRS URI is overridden.
            accept: Requested content type.
            token: Bearer token for authentication. Set if required by TRS
                implementation and if not provided when instatiating client or
                if expired.

        Returns:
            Unmarshalled TRS response as either an instance of `ToolVersion`
            in case of a `200` response, or an instance of `Error` for all
            other JSON reponses.

        Raises:
            requests.exceptions.ConnectionError: A connection to the provided
                TRS instance could not be established.
            trs_cli.errors.InvalidResponseError: The response could not be
                validated against the API schema.
        """
        # validate requested content type and get request headers
        self._validate_content_type(
            requested_type=accept,
            available_types=['application/json', 'text/plain'],
        )
        self._get_headers(
            content_accept=accept,
            token=token,
        )

        # get/sanitize tool identifier
        _id, _version_id = self._get_tool_id_version_id(
            tool_id=id,
            version_id=version_id,
        )

        # build request URL
        url = f"{self.uri}/tools/{_id}/versions/{_version_id}"
        logger.info(f"Connecting to '{url}'...")

        # send request
        response = self._send_request_and_validate_response(
            url=url,
            validation_class_ok=ToolVersion,
        )
        logger.info(
            "Retrieved tool version"
        )
        return response  # type: ignore

    def get_descriptor(
        self,
        type: str,
        id: str,
        version_id: Optional[str] = None,
        accept: str = 'application/json',
        token: Optional[str] = None
    ) -> Union[FileWrapper, Error]:
        """Retrieve the file wrapper for the primary descriptor of a specified
        tool version and descriptor type.

        Arguments:
            type: The output type of the descriptor. Plain types return
                the bare descriptor while the "non-plain" types return a
                descriptor wrapped with metadata. Allowable values include
                "CWL", "WDL", "NFL", "GALAXY", "PLAIN_CWL", "PLAIN_WDL",
                "PLAIN_NFL", "PLAIN_GALAXY".
            id: A unique identifier of the tool, scoped to this registry OR
                a TRS URI. If a TRS URI is passed and includes the version
                identifier, passing a `version_id` is optional. For more
                information on TRS URIs, cf.
                https://ga4gh.github.io/tool-registry-service-schemas/DataModel/#trs_uris
            version_id: Identifier of the tool version, scoped to this
                registry. It is optional if a TRS URI is passed and includes
                version information. If provided nevertheless, then the
                `version_id` retrieved from the TRS URI is overridden.
            accept: Requested content type.
            token: Bearer token for authentication. Set if required by TRS
                implementation and if not provided when instatiating client or
                if expired.

        Returns:
            Unmarshalled TRS response as either an instance of `FileWrapper` in
            case of a `200` response, or an instance of `Error` for all other
            JSON reponses.

        Raises:
            requests.exceptions.ConnectionError: A connection to the provided
                TRS instance could not be established.
            trs_cli.errors.InvalidResponseError: The response could not be
                validated against the API schema.
        """
        # validate requested content type and get request headers
        self._validate_content_type(
            requested_type=accept,
            available_types=['application/json', 'text/plain'],
        )
        self._get_headers(
            content_accept=accept,
            token=token,
        )

        # get/sanitize tool and version identifiers
        _id, _version_id = self._get_tool_id_version_id(
            tool_id=id,
            version_id=version_id,
        )

        # build request URL
        url = (
            f"{self.uri}/tools/{_id}/versions/{_version_id}/{type}/"
            "descriptor"
        )
        logger.info(f"Connecting to '{url}'...")

        # send request
        response = self._send_request_and_validate_response(
            url=url,
            validation_class_ok=FileWrapper,
        )
        logger.info(
            "Retrieved descriptor"
        )
        return response  # type: ignore

    def get_descriptor_by_path(
        self,
        type: str,
        path: str,
        id: str,
        version_id: Optional[str] = None,
        is_encoded: bool = False,
        accept: str = 'application/json',
        token: Optional[str] = None
    ) -> Union[FileWrapper, Error]:
        """Retrieve the file wrapper for an indicated file for the specified
        tool version and descriptor type.

        Arguments:
            type: The output type of the descriptor. Plain types return
                the bare descriptor while the "non-plain" types return a
                descriptor wrapped with metadata. Allowable values include
                "CWL", "WDL", "NFL", "GALAXY", "PLAIN_CWL", "PLAIN_WDL",
                "PLAIN_NFL", "PLAIN_GALAXY".
            path: Path, including filename, of descriptor or associated file
                relative to the primary descriptor file.
            id: A unique identifier of the tool, scoped to this registry OR
                a TRS URI. If a TRS URI is passed and includes the version
                identifier, passing a `version_id` is optional. For more
                information on TRS URIs, cf.
                https://ga4gh.github.io/tool-registry-service-schemas/DataModel/#trs_uris
            version_id: Identifier of the tool version, scoped to this
                registry. It is optional if a TRS URI is passed and includes
                version information. If provided nevertheless, then the
                `version_id` retrieved from the TRS URI is overridden.
            is_encoded: Value of `path` is already percent/URL-encoded.
            accept: Requested content type.
            token: Bearer token for authentication. Set if required by TRS
                implementation and if not provided when instatiating client or
                if expired.

        Returns:
            Unmarshalled TRS response as either an instance of `FileWrapper` in
            case of a `200` response, or an instance of `Error` for all other
            JSON reponses.

        Raises:
            requests.exceptions.ConnectionError: A connection to the provided
                TRS instance could not be established.
            trs_cli.errors.InvalidResponseError: The response could not be
                validated against the API schema.
        """
        # validate requested content type and get request headers
        self._validate_content_type(
            requested_type=accept,
            available_types=['application/json', 'text/plain'],
        )
        self._get_headers(
            content_accept=accept,
            token=token,
        )

        # get/sanitize tool and version identifiers
        _id, _version_id = self._get_tool_id_version_id(
            tool_id=id,
            version_id=version_id,
        )

        # build request URL
        _path = path if is_encoded else quote(path, safe='')
        url = (
            f"{self.uri}/tools/{_id}/versions/{_version_id}/{type}/"
            f"descriptor/{_path}"
        )
        logger.info(f"Connecting to '{url}'...")

        # send request
        response = self._send_request_and_validate_response(
            url=url,
            validation_class_ok=FileWrapper,
        )
        logger.info(
            "Retrieved descriptor"
        )
        return response  # type: ignore

    def get_files(
        self,
        type: str,
        id: str,
        version_id: Optional[str] = None,
        format: Optional[str] = None,
        token: Optional[str] = None
    ) -> Union[List[ToolFile], Error]:
        """Retrieve file information for the specified tool version and
        descriptor type.

        Arguments:
            type: The output type of the descriptor. Plain types return
                the bare descriptor while the "non-plain" types return a
                descriptor wrapped with metadata. Allowable values include
                "CWL", "WDL", "NFL", "GALAXY", "PLAIN_CWL", "PLAIN_WDL",
                "PLAIN_NFL", "PLAIN_GALAXY".
            id: A unique identifier of the tool, scoped to this registry OR
                a hostname-based TRS URI. If TRS URIs include the version
                information, passing a `version_id` is optional.
            version_id: An optional identifier of the tool version, scoped
                to this registry. It is optional if version info is included
                in the TRS URI. If passed, then the existing `version_id`
                retreived from the TRS URI is overridden.
            format: Returns a zip file of all files when format=zip is
                specified.
            token: Bearer token for authentication. Set if required by TRS
                implementation and if not provided when instatiating client or
                if expired.

        Returns:
            Unmarshalled TRS response as either a list of instances of
            `ToolFile` in case of a `200` response, or an instance of `Error`
            for all other JSON reponses.

        Raises:
            requests.exceptions.ConnectionError: A connection to the provided
                TRS instance could not be established.
            trs_cli.errors.InvalidResponseError: The response could not be
                validated against the API schema.
        """
        # validate requested content type and get request headers
        if format is None:
            query_format = ""
            accept = 'application/json'
        elif format == 'zip':
            query_format = "?format=zip"
            accept = 'application/zip'
        else:
            raise ContentTypeUnavailable(
                "Only 'zip' is allowed for parameter 'format'; omit query"
                "parameter to request JSON instead"
            )
        self._get_headers(
            content_accept=accept,
            token=token,
        )

        # get/sanitize tool and version identifiers
        _id, _version_id = self._get_tool_id_version_id(
            tool_id=id,
            version_id=version_id,
        )

        # build request URL
        url = (
            f"{self.uri}/tools/{_id}/versions/{_version_id}/{type}/"
            f"files{query_format}"
        )
        logger.info(f"Connecting to '{url}'...")

        # send request
        response = self._send_request_and_validate_response(
            url=url,
            validation_class_ok=(ToolFile, ),
        )
        logger.info(
            "Retrieved files"
        )
        return response  # type: ignore

    def retrieve_files(
        self,
        out_dir: Union[str, Path],
        type: str,
        id: str,
        version_id: Optional[str] = None,
        is_encoded: bool = False,
        token: Optional[str] = None,
    ) -> Dict[str, List[str]]:
        """Write tool version file contents for a given descriptor type to
        files.

        Arguments:
            out_dir: Directory to write requested files to. Will be attempted
                to create if it does not exist.
            type: The output type of the descriptor. Plain types return
                the bare descriptor while the "non-plain" types return a
                descriptor wrapped with metadata. Allowable values include
                "CWL", "WDL", "NFL", "GALAXY", "PLAIN_CWL", "PLAIN_WDL",
                "PLAIN_NFL", "PLAIN_GALAXY".
            id: A unique identifier of the tool, scoped to this registry OR
                a hostname-based TRS URI. If TRS URIs include the version
                information, passing a `version_id` is optional.
            version_id: An optional identifier of the tool version, scoped
                to this registry. It is optional if version info is included
                in the TRS URI. If passed, then the existing `version_id`
                retreived from the TRS URI is overridden.
            is_encoded: Values or relative paths of files are already
                percent/URL-encoded.

        Returns:
            Dictionary of `FileType` enumerator values (e.g., `TEST_FILE`,
            `PRIMARY_DESCRIPTOR`) as keys and a list of paths, relative to
            `out_dir` as values.
        """
        # if not exists, try to create output directory
        out_dir = Path(out_dir)
        try:
            Path(out_dir).mkdir(parents=True, exist_ok=True)
        except OSError:
            raise OSError("Could not create output directory")

        # get file information
        files = self.get_files(
            type=type,
            id=id,
            version_id=version_id,
            token=token,
        )
        if isinstance(files, Error):
            raise FileInformationUnavailable(
                "File information unavailable"
            )

        # get path of primary descriptor
        paths_by_type = {item.value: [] for item in FileType}
        for _file in files:
            if _file.path is not None:
                paths_by_type[_file.file_type.value].append(_file.path)

        # get file wrappers
        file_wrappers = {}
        for _f in files:
            if not hasattr(_f, 'path') or _f.path is None:
                raise FileInformationUnavailable(
                    f"Path information unavailable for file object: {_f}"
                )
            file_wrapper = self.get_descriptor_by_path(
                type=type,
                path=_f.path,
                id=id,
                version_id=version_id,
                is_encoded=is_encoded,
                token=token,
            )
            if not isinstance(file_wrapper, FileWrapper):
                raise FileInformationUnavailable(
                    "Content unavailable for file at path '{_f.path}'"
                )
            file_wrappers[_f.path] = file_wrapper.content

        # write contents to files
        for path, content in file_wrappers.items():
            out_path = out_dir / path
            try:
                with open(out_path, "w") as _fp:
                    _fp.write(content)
            except OSError:
                raise OSError(f"Could not write file '{str(out_path)}'")

        return paths_by_type

    def _get_host(
        self,
        uri: str,
    ) -> Tuple[str, str]:
        """Extract URI schema and domain or IP from HTTP, HTTPS or TRS URI.

        Arguments:
            uri: HTTP or HTTPS URI pointing to the root domain/IP of a TRS
                instance OR a hostname-based TRS URI to a given tool, cf.
                https://ga4gh.github.io/tool-registry-service-schemas/DataModel/#trs_uris
                Anything after a slash following the domain/IP will be ignored.

        Returns:
            Tuple of URI schema (e.g., 'https', 'trs') and host domain or IP
            (e.g., 'my-trs.app', '0.0.0.0').

        Raises:
            trs_cli.errors.InvalidURI: input URI cannot be parsed.

        Examples:
           >>> TRSClient.get_host(uri="https://my-trs.app/will-be-ignored")
           ('https', 'my-trs.app')
           >>> TRSClient.get_host(uri="trs://my-trs.app/MyT00l")
           ('trs', 'my-trs.app')
        """
        match = re.search(self._RE_HOST, uri, re.I)
        if match is not None:
            schema = match.group('schema')
            host = match.group('host').rstrip('\\')
            if len(host) > 253:
                raise InvalidURI
            return (schema, host)
        else:
            raise InvalidURI

    def _get_tool_id_version_id(
        self,
        tool_id: Optional[str] = None,
        version_id: Optional[str] = None,
    ) -> Tuple[Optional[str], Optional[str]]:
        """
        Return sanitized tool and/or version identifiers or extract them from
        a TRS URI.

        Arguments:
            tool_id: Implementation-specific TRS tool identifier OR TRS URI
                pointing to a given tool, cf.
                https://ga4gh.github.io/tool-registry-service-schemas/DataModel/#trs_uris
                Note that if a TRS URI is passed, only the TRS identifier parts
                (tool and version) will be evaluated. To reset the hostname,
                create a new client with the `TRSClient()` constructor.
            version_id: Implementation-specific TRS version identifier; if
                provided, will take precedence over any version identifier
                extracted from a versioned TRS URI passed to `tool_id`

        Returns:
            Tuple of validated, percent-encoded tool and version identifiers,
            respectively; if no `version_id` was supplied OR an unversioned TRS
            URI was passed to `tool_id`, the second item of the tuple will be
            set to `None`; likewise, if not `tool_id` was provided, the first
            item of the tuple will be set to `None`.

        Raises:
            trs_cli.errors.InvalidResourceIdentifier: Neither `tool_id` nor
                `version_id` were supplied OR the tool or version
                identifier could not be parsed.
        """
        ret_tool_id: Optional[str] = None
        ret_version_id: Optional[str] = None

        if tool_id is None and version_id is None:
            raise InvalidResourceIdentifier(
                "No TRS URI, tool or version identifier supplied"
            )

        if tool_id is not None:
            match = re.search(self._RE_TRS_URI_OR_TOOL_ID, tool_id, re.I)
            if match is None:
                raise InvalidResourceIdentifier(
                    "The provided tool identifier is invalid"
                )
            ret_tool_id = match.group('tool_id')
            ret_version_id = match.group('version_id')

        if version_id is not None:
            match = re.search(self._RE_VERSION_ID, version_id, re.I)
            if match is None:
                raise InvalidResourceIdentifier(
                    "The provided version identifier is invalid"
                )
            ret_version_id = match.group('version_id')

        if ret_tool_id is not None:
            ret_tool_id = quote(ret_tool_id, safe='')
        if ret_version_id is not None:
            ret_version_id = quote(ret_version_id, safe='')

        return (ret_tool_id, ret_version_id)

    def _get_headers(
        self,
        content_accept: str = 'application/json',
        content_type: Optional[str] = None,
        token: Optional[str] = None,
    ) -> None:
        """Build dictionary of request headers.

        Arguments:
            content_accept: Requested MIME/content type.
            content_type: Type of content sent with the request.
            token: Bearer token for authentication. Set if required by TRS
                implementation and if not provided when instatiating client or
                if expired.
        """
        self.headers['Accept'] = content_accept
        if content_type:
            self.headers['Content-Type'] = content_type
        if token is not None:
            self.token = token
            self.headers['Authorization'] = f"Bearer {self.token}"

    def _validate_content_type(
        self,
        requested_type: str,
        available_types: List[str] = ['application/json'],
    ) -> None:
        """Ensure that content type is among content types provided by the
        service.

        Arguments:
            requested_type: Requested MIME/content type.
            available_types: Content types provided by the service for a given
                endpoint.

        Raises:
            ContentTypeUnavailable: The service does not provide the requested
                content type.
        """
        if requested_type not in available_types:
            raise ContentTypeUnavailable(
                "Requested content type not provided by the service"
            )

    def _send_request_and_validate_response(
        self,
        url: str,
        validation_class_ok: Optional[
            Union[ModelMetaclass, Tuple[ModelMetaclass], Type[str]]
        ] = None,
        validation_class_error: ModelMetaclass = Error,
        method: str = 'get',
        payload: Optional[Dict] = None,
    ) -> Optional[Union[str, ModelMetaclass, List[ModelMetaclass]]]:
        """Send a HTTP equest, validate the response and handle potential
        exceptions.

        Arguments:
            url: The URL to send the request to.
            validation_class_ok: Type/class to be used to validate a 200
                response. Either a Pydantic model, a tuple with a Pydantic
                model as the only item (for list responses), `str` (for
                string responses), or `None` for no content responses.
            validation_class_error: Pydantic model to be used to validate
                non-200 responses.
            method: HTTP method to use for the request.

        Returns:
            Unmarshalled response.
        """
        # Process parameters
        validation_type = "model"
        if isinstance(validation_class_ok, tuple):
            validation_class_ok = validation_class_ok[0]
            validation_type = "list"
        elif validation_class_ok is None:
            validation_type = None
        elif validation_class_ok is str:
            validation_type = "str"
        try:
            request_func = eval('.'.join(['requests', method]))
        except AttributeError as e:
            raise AttributeError("Illegal HTTP method provided.") from e

        # Compile request arguments
        kwargs = {
            'url': url,
            'headers': self.headers,
        }
        if payload is not None:
            kwargs['json'] = payload

        # Send request and manage response
        try:
            response = request_func(**kwargs)
        except (
            requests.exceptions.ConnectionError,
            socket.gaierror,
            urllib3.exceptions.NewConnectionError,
        ):
            raise requests.exceptions.ConnectionError(
                "Could not connect to API endpoint"
            )
        if response.status_code not in [200, 201]:
            try:
                logger.warning("Received error response")
                return validation_class_error(**response.json())
            except (
                json.decoder.JSONDecodeError,
                pydantic.ValidationError,
            ):
                raise InvalidResponseError(
                    "Response could not be validated against API schema"
                )
        else:
            try:
                if validation_type == "list":
                    return [
                        validation_class_ok(**obj) for obj in response.json()
                    ]  # type: ignore
                elif validation_type == "str":
                    return str(response.json())
                elif validation_type is None:
                    return None
                else:
                    return validation_class_ok(**response.json())
            except (
                json.decoder.JSONDecodeError,
                pydantic.ValidationError,
            ):
                raise InvalidResponseError(
                    "Response could not be validated against API schema"
                )<|MERGE_RESOLUTION|>--- conflicted
+++ resolved
@@ -324,7 +324,7 @@
         """Delete a tool class.
 
         Arguments:
-            id: ToolClass id to be deleted.
+            id: Identifier of tool class to be deleted.
             accept: Requested content type.
             token: Bearer token for authentication. Set if required by TRS
                 implementation and if not provided when instatiating client or
@@ -433,7 +433,7 @@
         Overwrites any existing tool object with the same ID.
 
         Arguments:
-            id: Tool id to be added.
+            id: Identifier of tool to be created or overwritten.
             payload: Tool data.
             accept: Requested content type.
             token: Bearer token for authentication. Set if required by TRS
@@ -475,6 +475,7 @@
             url=url,
             method='put',
             payload=payload,
+            validation_class_ok=str,
         )
         logger.info(
             f"Registered tool with id: {id}"
@@ -488,14 +489,10 @@
         token: Optional[str] = None,
     ) -> str:
         """Delete a tool.
-<<<<<<< HEAD
-            id: TRS URI pointing to a given tool to be deleted
-=======
 
             id: A unique identifier of the tool to be deleted, scoped to this
                 registry OR a TRS URI. For more information on TRS URIs, cf.
                 https://ga4gh.github.io/tool-registry-service-schemas/DataModel/#trs_uris
->>>>>>> 9d01e324
             accept: Requested content type.
             token: Bearer token for authentication. Set if required by TRS
                 implementation and if not provided when instatiating client or
