--- conflicted
+++ resolved
@@ -546,6 +546,10 @@
         """Register a tool version.
 
         Arguments:
+            id: A unique identifier of the tool to be registered, scoped to
+                this registry OR a TRS URI. For more information on TRS URIs,
+                cf.
+                https://ga4gh.github.io/tool-registry-service-schemas/DataModel/#trs_uris
             payload: Tool version data.
             accept: Requested content type.
             token: Bearer token for authentication. Set if required by TRS
@@ -594,7 +598,6 @@
         )
         return response  # type: ignore
 
-<<<<<<< HEAD
     def put_version(
         self,
         id: str,
@@ -608,10 +611,62 @@
         Overwrites any existing tool version object with the same ID.
 
         Arguments:
-            id: A unique identifier of the tool
-            version_id: A unique identifier of the tool version
+            id: A unique identifier of the tool to be registered, scoped to
+                this registry OR a TRS URI. For more information on TRS URIs,
+                cf.
+                https://ga4gh.github.io/tool-registry-service-schemas/DataModel/#trs_uris
+            version_id: Identifier of the tool version to be registered, scoped
+                to this registry. It is optional if a TRS URI is passed and
+                includes version information. If provided nevertheless, then
+                the `version_id` retrieved from the TRS URI is overridden.
             payload: Tool version data.
-=======
+            accept: Requested content type.
+            token: Bearer token for authentication. Set if required by TRS
+                implementation and if not provided when instatiating client or
+                if expired.
+
+        Returns:
+            ID of registered TRS tool version in case of a `200` response, or
+            an instance of `Error` for all other responses.
+
+        Raises:
+            requests.exceptions.ConnectionError: A connection to the provided
+                TRS instance could not be established.
+            pydantic.ValidationError: The object data payload could not
+                be validated against the API schema.
+            trs_cli.errors.InvalidResponseError: The response could not be
+                validated against the API schema.
+        """
+        # validate requested content type and get request headers
+        self._validate_content_type(
+            requested_type=accept,
+            available_types=['application/json'],
+        )
+        self._get_headers(
+            content_accept=accept,
+            content_type='application/json',
+            token=token,
+        )
+
+        # build request URL
+        url = f"{self.uri}/tools/{id}/versions/{version_id}"
+        logger.info(f"Connecting to '{url}'...")
+
+        # validate payload
+        ToolVersionRegister(**payload).dict()
+
+        # send request
+        response = self._send_request_and_validate_response(
+            url=url,
+            method='put',
+            payload=payload,
+            validation_class_ok=str,
+        )
+        logger.info(
+            f"Registered tool version with id {version_id} for tool {id}"
+        )
+        return response  # type: ignore
+
     def delete_version(
         self,
         id: str,
@@ -631,29 +686,18 @@
                 this registry. It is optional if a TRS URI is passed and
                 includes version information. If provided nevertheless, then
                 the `version_id` retrieved from the TRS URI is overridden.
->>>>>>> 7e4464c7
             accept: Requested content type.
             token: Bearer token for authentication. Set if required by TRS
                 implementation and if not provided when instatiating client or
                 if expired.
 
         Returns:
-<<<<<<< HEAD
-            ID of registered TRS tool version in case of a `200` response, or
-            an instance of `Error` for all other responses.
-=======
             ID of deleted TRS tool version in case of a `200` response, or an
             instance of `Error` for all other responses.
->>>>>>> 7e4464c7
-
-        Raises:
-            requests.exceptions.ConnectionError: A connection to the provided
-                TRS instance could not be established.
-<<<<<<< HEAD
-            pydantic.ValidationError: The object data payload could not
-                be validated against the API schema.
-=======
->>>>>>> 7e4464c7
+
+        Raises:
+            requests.exceptions.ConnectionError: A connection to the provided
+                TRS instance could not be established.
             trs_cli.errors.InvalidResponseError: The response could not be
                 validated against the API schema.
         """
@@ -668,23 +712,6 @@
             token=token,
         )
 
-<<<<<<< HEAD
-        # build request URL
-        url = f"{self.uri}/tools/{id}/versions/{version_id}"
-        logger.info(f"Connecting to '{url}'...")
-
-        # validate payload
-        ToolVersionRegister(**payload).dict()
-
-        # send request
-        response = self._send_request_and_validate_response(
-            url=url,
-            method='put',
-            payload=payload,
-        )
-        logger.info(
-            f"Registered tool version with id {version_id} for tool {id}"
-=======
         # get/sanitize tool and version identifiers
         _id, _version_id = self._get_tool_id_version_id(
             tool_id=id,
@@ -703,7 +730,6 @@
         )
         logger.info(
             "Deleted tool version"
->>>>>>> 7e4464c7
         )
         return response  # type: ignore
 
