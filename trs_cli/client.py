--- conflicted
+++ resolved
@@ -27,12 +27,9 @@
     FileType,
     FileWrapper,
     ToolFile,
-<<<<<<< HEAD
-    ToolClassRegister,
-=======
     Tool,
     ToolClass,
->>>>>>> c0da7ea3
+    ToolClassRegister,
 )
 
 logger = logging.getLogger(__name__)
@@ -103,33 +100,20 @@
         self.headers = {}
         logger.info(f"Instantiated client for: {self.uri}")
 
-<<<<<<< HEAD
     def post_tool_class(
         self,
         toolClass_data: Dict,
         token: Optional[str] = None,
     ) -> Union[str, Error]:
         """Register TRS ToolClass.
+
         Arguments:
             toolClass_data: TRS toolClass data.
-=======
-    def get_tool(
-        self,
-        id: str,
-        accept: str = 'application/json',
-        token: Optional[str] = None,
-    ) -> Union[Error, Tool]:
-        """Retrieve TRS tool.
-        Arguments:
-            tool_id: Implementation-specific TRS identifier hostname-based
-               TRS URI pointing to a given tool
-            accept: Requested content type.
->>>>>>> c0da7ea3
             token: Bearer token for authentication. Set if required by TRS
                 implementation and if not provided when instatiating client or
                 if expired.
+
         Returns:
-<<<<<<< HEAD
             ID of registered TRS toolClass in case of a `200` response, or an
             instance of `Error` for all other responses.
         Raises:
@@ -155,7 +139,52 @@
             response = requests.post(
                 url=url,
                 json=toolClass_data,
-=======
+                headers=self.headers,
+            )
+        except (
+            requests.exceptions.ConnectionError,
+            socket.gaierror,
+            urllib3.exceptions.NewConnectionError,
+        ):
+            raise requests.exceptions.ConnectionError(
+                "Could not connect to API endpoint."
+            )
+        if not response.status_code == 200:
+            try:
+                response_val = Error(**response.json())
+            except (
+                json.decoder.JSONDecodeError,
+                pydantic.ValidationError,
+            ):
+                raise InvalidResponseError(
+                    "Response could not be validated against API schema."
+                )
+            logger.warning("Received error response.")
+        else:
+            try:
+                response_val = str(response.json())
+            except json.decoder.JSONDecodeError:
+                raise InvalidResponseError(
+                    "Response could not be validated against API schema."
+                )
+            logger.info(f"ToolClass registered: {response_val}")
+        return response_val
+
+    def get_tool(
+        self,
+        id: str,
+        accept: str = 'application/json',
+        token: Optional[str] = None,
+    ) -> Union[Error, Tool]:
+        """Retrieve TRS tool.
+        Arguments:
+            tool_id: Implementation-specific TRS identifier hostname-based
+               TRS URI pointing to a given tool
+            accept: Requested content type.
+            token: Bearer token for authentication. Set if required by TRS
+                implementation and if not provided when instatiating client or
+                if expired.
+        Returns:
             Unmarshalled TRS response as either an instance of `Tool`
             in case of a `200` response, or an instance of `Error` for all
             other JSON reponses.
@@ -185,7 +214,6 @@
         try:
             response = requests.get(
                 url=url,
->>>>>>> c0da7ea3
                 headers=self.headers,
             )
         except (
@@ -209,24 +237,15 @@
             logger.warning("Received error response.")
         else:
             try:
-<<<<<<< HEAD
-                response_val = str(response.json())
-            except json.decoder.JSONDecodeError:
+                response_val = Tool(**response.json())
+            except (
+                json.decoder.JSONDecodeError,
+                pydantic.ValidationError,
+            ):
                 raise InvalidResponseError(
                     "Response could not be validated against API schema."
                 )
-            logger.info(f"ToolClass registered: {response_val}")
-=======
-                response_val = Tool(**response.json())
-            except (
-                json.decoder.JSONDecodeError,
-                pydantic.ValidationError,
-            ):
-                raise InvalidResponseError(
-                    "Response could not be validated against API schema."
-                )
             logger.info(f"Retrieved tool: {_id}")
->>>>>>> c0da7ea3
         return response_val
 
     def get_descriptor(
