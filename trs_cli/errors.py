import logging
from types import TracebackType

logger = logging.getLogger(__name__)


def exception_handler(
    _type: type,
    value: BaseException,
    traceback: TracebackType
) -> None:
    """Error handler for all exceptions."""
    if str(value):
        msg = f"{_type.__name__}: {value}"
    else:
        msg = f"{_type.__name__}"
    logger.error(msg)


class InvalidURI(Exception):
    """Exception raised for invalid URIs."""


class InvalidResourceIdentifier(Exception):
    """Exception raised for invalid tool/version identifiers."""


class InvalidResponseError(Exception):
    """Exception raised when an invalid API response is encountered."""


<<<<<<< HEAD
class InvalidContentType(Exception):
    """Exception raised when content type not defined in the specs."""
=======
class ContentTypeUnavailable(Exception):
    """Exception raised when an unavailable content type is requested."""
>>>>>>> 13c18ae8
<|MERGE_RESOLUTION|>--- conflicted
+++ resolved
@@ -17,6 +17,10 @@
     logger.error(msg)
 
 
+class ContentTypeUnavailable(Exception):
+    """Exception raised when an unavailable content type is requested."""
+
+
 class InvalidURI(Exception):
     """Exception raised for invalid URIs."""
 
@@ -26,13 +30,4 @@
 
 
 class InvalidResponseError(Exception):
-    """Exception raised when an invalid API response is encountered."""
-
-
-<<<<<<< HEAD
-class InvalidContentType(Exception):
-    """Exception raised when content type not defined in the specs."""
-=======
-class ContentTypeUnavailable(Exception):
-    """Exception raised when an unavailable content type is requested."""
->>>>>>> 13c18ae8
+    """Exception raised when an invalid API response is encountered."""