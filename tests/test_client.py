--- conflicted
+++ resolved
@@ -186,19 +186,13 @@
             )
 
 
-<<<<<<< HEAD
 class TestDeleteToolClass:
     """Test delete for tool classes."""
-=======
-class TestGetTools:
-    """Test getter for tool with the given filters."""
->>>>>>> 7e1e59a3
-
-    cli = TRSClient(
-        uri=MOCK_TRS_URI,
-        token=MOCK_TOKEN,
-    )
-<<<<<<< HEAD
+
+    cli = TRSClient(
+        uri=MOCK_TRS_URI,
+        token=MOCK_TOKEN,
+    )
     endpoint = (
         f"{cli.uri}/toolClasses/{MOCK_ID}"
     )
@@ -210,7 +204,31 @@
             id=MOCK_ID,
         )
         assert r == MOCK_ID
-=======
+
+
+class TestGetToolClasses:
+    """Test getter for tool classes."""
+
+    cli = TRSClient(
+        uri=MOCK_TRS_URI,
+        token=MOCK_TOKEN,
+    )
+    endpoint = f"{cli.uri}/toolClasses"
+
+    def test_success(self, requests_mock):
+        """Returns 200 response."""
+        requests_mock.get(self.endpoint, json=[MOCK_TOOL_CLASS])
+        r = self.cli.get_tool_classes()
+        assert r == [MOCK_TOOL_CLASS]
+
+
+class TestGetTools:
+    """Test getter for tool with the given filters."""
+
+    cli = TRSClient(
+        uri=MOCK_TRS_URI,
+        token=MOCK_TOKEN,
+    )
     endpoint = f"{cli.uri}/tools"
 
     def test_success_without_filters(self, requests_mock):
@@ -238,7 +256,6 @@
             offset=1
             )
         assert r == [MOCK_TOOL]
->>>>>>> 7e1e59a3
 
 
 class TestGetTool:
@@ -391,22 +408,6 @@
         if not isinstance(r, Error):
             assert r[0].file_type.value == MOCK_TOOL_FILE['file_type']
             assert r[0].path == MOCK_TOOL_FILE['path']
-
-
-class TestGetToolClasses:
-    """Test getter for tool classes."""
-
-    cli = TRSClient(
-        uri=MOCK_TRS_URI,
-        token=MOCK_TOKEN,
-    )
-    endpoint = f"{cli.uri}/toolClasses"
-
-    def test_success(self, requests_mock):
-        """Returns 200 response."""
-        requests_mock.get(self.endpoint, json=[MOCK_TOOL_CLASS])
-        r = self.cli.get_tool_classes()
-        assert r == [MOCK_TOOL_CLASS]
 
 
 class TestRetrieveFiles:
