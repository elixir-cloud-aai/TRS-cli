"""Unit tests for TRS client."""

from copy import deepcopy
import pathlib  # noqa: F401

from pydantic import ValidationError
import pytest
import requests
import responses
from unittest.mock import mock_open, patch

from trs_cli.client import TRSClient
from trs_cli.errors import (
    ContentTypeUnavailable,
    FileInformationUnavailable,
    InvalidResponseError,
    InvalidResourceIdentifier,
    InvalidURI,
)
from trs_cli.models import (
    Error,
    Tool,
    DescriptorType,
    ImageType,
    )

MOCK_DOMAIN = "x.y.z"
MOCK_HOST = f"https://{MOCK_DOMAIN}"
MOCK_PORT = 4434
MOCK_BASE_PATH = "a/b/c"
MOCK_API = f"{MOCK_HOST}:{MOCK_PORT}/{MOCK_BASE_PATH}"
MOCK_ID = "123456"
MOCK_ID_INVALID = "N0T VAL!D"
MOCK_TRS_URI = f"trs://{MOCK_DOMAIN}/{MOCK_ID}"
MOCK_TRS_URI_VERSIONED = f"trs://{MOCK_DOMAIN}/{MOCK_ID}/versions/{MOCK_ID}"
MOCK_TOKEN = "MyT0k3n"
MOCK_DESCRIPTOR = "CWL"
MOCK_RESPONSE_INVALID = {"not": "valid"}
MOCK_DIR = "/mock/directory"
MOCK_ERROR = {
    "code": 400,
    "message": "BadRequest",
}
MOCK_FILE_WRAPPER = {
    "checksum": [
        {
            "checksum": "checksum",
            "type": "sha1",
        }
    ],
    "content": "content",
    "url": "url",
}
MOCK_TOOL_FILE = {
    "file_type": "PRIMARY_DESCRIPTOR",
    "path": MOCK_ID,
}
MOCK_VERSION = {
    "author": [
        "author"
    ],
    'containerfile': None,
    'descriptor_type': [DescriptorType.CWL],
    "id": "v1",
    "images": [
          {
            "checksum": [
              {
                "checksum": "77af4d6b9913e693e8d0b4b294fa62ade \
                    6054e6b2f1ffb617ac955dd63fb0182",
                "type": "sha256"
              }
            ],
            "image_name": "string",
            "image_type": ImageType.Docker,
            "registry_host": "string",
            "size": 0,
            "updated": "string"
          }
        ],
    "included_apps": [
        "https://bio.tools/tool/mytum.de/SNAP2/1",
        "https://bio.tools/bioexcel_seqqc"
    ],
    "is_production": True,
    "meta_version": None,
    "name": "name",
    "signed": True,
    "url": "abcde.com",
    "verified": None,
    "verified_source": [
        "verified_source",
    ]
}
MOCK_VERSION_POST = {
    "author": [
        "author"
    ],
    'descriptor_type': None,
    "images": None,
    "included_apps": [
        "https://bio.tools/tool/mytum.de/SNAP2/1",
        "https://bio.tools/bioexcel_seqqc"
    ],
    "is_production": True,
    "name": "name",
    "signed": True,
    "verified": None,
    "verified_source": [
        "verified_source",
    ]
}
MOCK_TOOL_CLASS_WITH_ID = {
    "description": "description",
    "id": "234561",
    "name": "name",
}
MOCK_TOOL = {
    "aliases": [
        "alias_1",
        "alias_2",
        "alias_3",
    ],
    "checker_url": "checker_url",
    "description": "description",
    "has_checker": True,
    "id": MOCK_ID,
    "meta_version": "1",
    "name": "name",
    "organization": "organization",
    "toolclass": MOCK_TOOL_CLASS_WITH_ID,
    "url": "abc.com",
    "versions": [
        MOCK_VERSION
    ]
}
MOCK_TOOL_POST = {
    "aliases": [
        "alias_1",
        "alias_2",
        "alias_3",
    ],
    "checker_url": "checker_url",
    "description": "description",
    "has_checker": True,
    "name": "name",
    "organization": "organization",
    "toolclass": MOCK_TOOL_CLASS_WITH_ID,
    "versions": [
        MOCK_VERSION_POST
    ]
}
MOCK_TOOL_CLASS = {
    "description": "string",
    "id": "string",
    "name": "string"
}
MOCK_TOOL_CLASS_POST = {
    "description": "string",
    "name": "string"
}


def _raise(exception) -> None:
    """General purpose exception raiser."""
    raise exception


class TestTRSClientConstructor:
    """Test TRSClient() construction."""

    def test_individiual_parts(self):
        """Provide individiual parts."""
        cli = TRSClient(
            uri=MOCK_HOST,
            port=MOCK_PORT,
            base_path=MOCK_BASE_PATH,
            use_http=True,
            token=MOCK_TOKEN,
        )
        assert cli.uri == MOCK_API

    def test_trs_uri(self):
        """Provide TRS URI."""
        cli = TRSClient(uri=MOCK_TRS_URI)
        assert cli.uri == f"https://{MOCK_DOMAIN}:443/ga4gh/trs/v2"

    def test_trs_uri_http(self):
        """Provide TRS URI, force HTTP."""
        cli = TRSClient(
            uri=MOCK_TRS_URI,
            use_http=True,
        )
        assert cli.uri == f"http://{MOCK_DOMAIN}:80/ga4gh/trs/v2"


class TestPostToolClass:
    """Test poster for tool classes."""

    cli = TRSClient(
        uri=MOCK_TRS_URI,
        token=MOCK_TOKEN,
    )
    endpoint = (
        f"{cli.uri}/toolClasses"
    )

    def test_success(self, requests_mock):
        """Returns 200 response."""
        requests_mock.post(self.endpoint, json=MOCK_ID)
        r = self.cli.post_tool_class(
            payload=MOCK_TOOL_CLASS_POST
        )
        assert r == MOCK_ID

    def test_success_ValidationError(self):
        """Raises validation error when incorrect input is provided"""
        with pytest.raises(ValidationError):
            self.cli.post_tool_class(
                payload=MOCK_RESPONSE_INVALID
            )


<<<<<<< HEAD
class TestPostToolVersion:
    """Test poster for tool versions."""
=======
class TestDeleteToolClass:
    """Test delete for tool classes."""
>>>>>>> ba65a22b

    cli = TRSClient(
        uri=MOCK_TRS_URI,
        token=MOCK_TOKEN,
    )
    endpoint = (
<<<<<<< HEAD
        f"{cli.uri}/tools/{MOCK_ID}/versions"
    )

    def test_success(self, monkeypatch, requests_mock):
        """Returns 200 response."""
        requests_mock.post(self.endpoint, json=MOCK_ID)
        r = self.cli.post_tool_version(
            id=MOCK_ID,
            payload=MOCK_VERSION_POST
        )
        assert r == MOCK_ID

    def test_success_InvalidPayload(self, requests_mock):
        """Raises InvalidPayload when incorrect input is provided"""
        with pytest.raises(InvalidPayload):
            self.cli.post_tool_version(
                id=MOCK_ID,
=======
        f"{cli.uri}/toolClasses/{MOCK_ID}"
    )

    def test_success(self, requests_mock):
        """Returns 200 response."""
        requests_mock.delete(self.endpoint, json=MOCK_ID)
        r = self.cli.delete_tool_class(
            id=MOCK_ID,
        )
        assert r == MOCK_ID


class TestPostTool:
    """Test poster for tools."""

    cli = TRSClient(
        uri=MOCK_TRS_URI,
        token=MOCK_TOKEN,
    )
    endpoint = (
        f"{cli.uri}/tools"
    )

    def test_success(self, requests_mock):
        """Returns 200 response."""
        requests_mock.post(self.endpoint, json=MOCK_ID)
        r = self.cli.post_tool(
            payload=MOCK_TOOL_POST
        )
        assert r == MOCK_ID

    def test_success_ValidationError(self):
        """Raises validation error when incorrect input is provided"""
        with pytest.raises(ValidationError):
            self.cli.post_tool(
>>>>>>> ba65a22b
                payload=MOCK_RESPONSE_INVALID
            )


<<<<<<< HEAD
=======
class TestDeleteTool:
    """Test delete for tool."""

    cli = TRSClient(
        uri=MOCK_TRS_URI,
        token=MOCK_TOKEN,
    )
    endpoint = (
        f"{cli.uri}/tools/{MOCK_ID}"
    )

    def test_success(self, requests_mock):
        """Returns 200 response."""
        requests_mock.delete(self.endpoint, json=MOCK_ID)
        r = self.cli.delete_tool(
            id=MOCK_ID,
        )
        assert r == MOCK_ID


class TestGetToolClasses:
    """Test getter for tool classes."""

    cli = TRSClient(
        uri=MOCK_TRS_URI,
        token=MOCK_TOKEN,
    )
    endpoint = f"{cli.uri}/toolClasses"

    def test_success(self, requests_mock):
        """Returns 200 response."""
        requests_mock.get(self.endpoint, json=[MOCK_TOOL_CLASS])
        r = self.cli.get_tool_classes()
        assert r == [MOCK_TOOL_CLASS]


class TestGetTools:
    """Test getter for tool with the given filters."""

    cli = TRSClient(
        uri=MOCK_TRS_URI,
        token=MOCK_TOKEN,
    )
    endpoint = f"{cli.uri}/tools"

    def test_success_without_filters(self, requests_mock):
        """Returns 200 response."""
        requests_mock.get(self.endpoint, json=[MOCK_TOOL])
        r = self.cli.get_tools()
        assert r == [MOCK_TOOL]

    def test_success_with_filters(self, requests_mock):
        """Returns 200 response."""
        requests_mock.get(self.endpoint, json=[MOCK_TOOL])
        r = self.cli.get_tools(
            id=MOCK_ID,
            alias="alias_1",
            toolClass="name",
            descriptorType="CWL",
            registry="Docker",
            organization="organization",
            name="string",
            toolname="name",
            description="description",
            author="author",
            checker=True,
            limit=1000,
            offset=1
            )
        assert r == [MOCK_TOOL]


>>>>>>> ba65a22b
class TestGetTool:
    """Test getter for tool with a given id."""

    cli = TRSClient(
        uri=MOCK_TRS_URI,
        token=MOCK_TOKEN,
    )
    endpoint = f"{cli.uri}/tools/{MOCK_ID}"

    def test_success(self, requests_mock):
        """Returns 200 response."""
        requests_mock.get(self.endpoint, json=MOCK_TOOL)
        r = self.cli.get_tool(
            id=MOCK_ID,
        )
        assert r.dict() == MOCK_TOOL


class TestGetVersions:
    """Test getter for versions of tool with a given id."""

    cli = TRSClient(
        uri=MOCK_TRS_URI,
        token=MOCK_TOKEN,
    )
    endpoint = f"{cli.uri}/tools/{MOCK_ID}/versions"

    def test_success(self, requests_mock):
        """Returns 200 response."""
        requests_mock.get(self.endpoint, json=[MOCK_VERSION])
        r = self.cli.get_versions(
            id=MOCK_ID,
        )
        assert r == [MOCK_VERSION]


class TestGetVersion:
    """Test getter for tool version with given tool_id and version_id."""

    cli = TRSClient(
        uri=MOCK_TRS_URI,
        token=MOCK_TOKEN,
    )
    endpoint = f"{cli.uri}/tools/{MOCK_ID}/versions/{MOCK_ID}"

    def test_success(self, requests_mock):
        """Returns 200 response."""
        requests_mock.get(self.endpoint, json=MOCK_VERSION)
        r = self.cli.get_version(
            id=MOCK_ID,
            version_id=MOCK_ID,
        )
        assert r.dict() == MOCK_VERSION


class TestGetDescriptor:
    """Test getter for primary descriptor of a given descriptor type."""

    cli = TRSClient(
        uri=MOCK_TRS_URI,
        token=MOCK_TOKEN,
    )
    endpoint = (
        f"{cli.uri}/tools/{MOCK_ID}/versions/{MOCK_ID}/{MOCK_DESCRIPTOR}"
        "/descriptor"
    )

    def test_success(self, requests_mock):
        """Returns 200 response."""
        requests_mock.get(self.endpoint, json=MOCK_FILE_WRAPPER)
        r = self.cli.get_descriptor(
            type=MOCK_DESCRIPTOR,
            id=MOCK_ID,
            version_id=MOCK_ID,
        )
        assert r.dict() == MOCK_FILE_WRAPPER


class TestGetDescriptorByPath:
    """Test getter for secondary descriptor, test and other files associated
    with a given descriptor type.
    """

    cli = TRSClient(
        uri=MOCK_TRS_URI,
        token=MOCK_TOKEN,
    )
    endpoint = (
        f"{cli.uri}/tools/{MOCK_ID}/versions/{MOCK_ID}/{MOCK_DESCRIPTOR}"
        f"/descriptor/{MOCK_ID}"
    )

    def test_success(self, requests_mock):
        """Returns 200 response."""
        requests_mock.get(self.endpoint, json=MOCK_FILE_WRAPPER)
        r = self.cli.get_descriptor_by_path(
            type=MOCK_DESCRIPTOR,
            id=MOCK_ID,
            version_id=MOCK_ID,
            path=MOCK_ID,
        )
        assert r.dict() == MOCK_FILE_WRAPPER


class TestGetFiles:
    """Test getter for files of a given descriptor type."""

    cli = TRSClient(
        uri=MOCK_TRS_URI,
        token=MOCK_TOKEN,
    )
    endpoint = (
        f"{cli.uri}/tools/{MOCK_ID}/versions/{MOCK_ID}/{MOCK_DESCRIPTOR}"
        "/files"
    )

    def test_success(self, requests_mock):
        """Returns 200 response."""
        requests_mock.get(self.endpoint, json=[MOCK_TOOL_FILE])
        r = self.cli.get_files(
            type=MOCK_DESCRIPTOR,
            id=MOCK_ID,
            version_id=MOCK_ID,
        )
        if not isinstance(r, Error):
            assert r[0].file_type.value == MOCK_TOOL_FILE['file_type']
            assert r[0].path == MOCK_TOOL_FILE['path']

    def test_ContentTypeUnavailable(self, requests_mock):
        """Test unavailable content type."""
        requests_mock.get(self.endpoint, json=[MOCK_TOOL_FILE])
        with pytest.raises(ContentTypeUnavailable):
            self.cli.get_files(
                type=MOCK_DESCRIPTOR,
                id=MOCK_ID,
                version_id=MOCK_ID,
                format=MOCK_ID,
            )

    def test_success_trs_uri_zip(self, requests_mock):
        """Returns 200 ZIP response with TRS URI."""
        requests_mock.get(self.endpoint, json=[MOCK_TOOL_FILE])
        r = self.cli.get_files(
            type=MOCK_DESCRIPTOR,
            id=MOCK_TRS_URI_VERSIONED,
            format='zip',
        )
        if not isinstance(r, Error):
            assert r[0].file_type.value == MOCK_TOOL_FILE['file_type']
            assert r[0].path == MOCK_TOOL_FILE['path']


class TestRetrieveFiles:
    """Test retrieving files of a given descriptor type."""

    cli = TRSClient(
        uri=MOCK_TRS_URI,
        token=MOCK_TOKEN,
    )
    endpoint_files = (
        f"{cli.uri}/tools/{MOCK_ID}/versions/{MOCK_ID}/{MOCK_DESCRIPTOR}"
        "/files"
    )
    endpoint_rel_path = (
        f"{cli.uri}/tools/{MOCK_ID}/versions/{MOCK_ID}/{MOCK_DESCRIPTOR}"
        f"/descriptor/{MOCK_ID}"
    )

    def test_out_dir_cannot_be_created_OSError(self, monkeypatch):
        """Connection error occurs."""
        monkeypatch.setattr(
            'pathlib.Path.mkdir',
            lambda *args, **kwargs: _raise(OSError)
        )
        with pytest.raises(OSError):
            self.cli.retrieve_files(
                out_dir=MOCK_DIR,
                type=MOCK_DESCRIPTOR,
                id=MOCK_TRS_URI,
                token=MOCK_TOKEN,
            )

    def test_cannot_get_files_FileInformationUnavailable(
        self,
        monkeypatch,
        requests_mock,
    ):
        """Call to `GET .../files` endpoint returns error response."""
        monkeypatch.setattr(
            'pathlib.Path.mkdir',
            lambda *args, **kwargs: None
        )
        requests_mock.get(
            self.endpoint_files,
            json=MOCK_ERROR,
            status_code=400,
        )
        with pytest.raises(FileInformationUnavailable):
            self.cli.retrieve_files(
                out_dir=MOCK_DIR,
                type=MOCK_DESCRIPTOR,
                id=MOCK_ID,
                version_id=MOCK_ID,
            )

    def test_path_not_set_FileInformationUnavailable(
        self,
        monkeypatch,
        requests_mock,
    ):
        """Path attribute in returned file information object is unset."""
        monkeypatch.setattr(
            'pathlib.Path.mkdir',
            lambda *args, **kwargs: None
        )
        files = [deepcopy(MOCK_TOOL_FILE)]
        del files[0]['path']
        requests_mock.get(
            self.endpoint_files,
            json=files,
        )
        with pytest.raises(FileInformationUnavailable):
            self.cli.retrieve_files(
                out_dir=MOCK_DIR,
                type=MOCK_DESCRIPTOR,
                id=MOCK_ID,
                version_id=MOCK_ID,
            )

    @responses.activate
    def test_no_FileWrapper_response_FileInformationUnavailable(
        self,
        monkeypatch,
    ):
        """Call to `GET .../descripor/{relative_path}` returns error response.
        """
        monkeypatch.setattr(
            'pathlib.Path.mkdir',
            lambda *args, **kwargs: None
        )
        responses.add(
            method=responses.GET,
            url=self.endpoint_files,
            json=[MOCK_TOOL_FILE],
        )
        responses.add(
            method=responses.GET,
            url=self.endpoint_rel_path,
            json=MOCK_ERROR,
            status=400,
        )
        with pytest.raises(FileInformationUnavailable):
            self.cli.retrieve_files(
                out_dir=MOCK_DIR,
                type=MOCK_DESCRIPTOR,
                id=MOCK_ID,
                version_id=MOCK_ID,
            )

    @responses.activate
    def test_cannot_write_to_file_OSError(
        self,
        monkeypatch,
    ):
        """Call to `GET .../descripor/{relative_path}` returns error response.
        """
        monkeypatch.setattr(
            'pathlib.Path.mkdir',
            lambda *args, **kwargs: None
        )
        monkeypatch.setattr(
            'builtins.open',
            lambda *args, **kwargs: _raise(OSError)
        )
        responses.add(
            method=responses.GET,
            url=self.endpoint_files,
            json=[MOCK_TOOL_FILE],
        )
        responses.add(
            method=responses.GET,
            url=self.endpoint_rel_path,
            json=MOCK_FILE_WRAPPER,
        )
        with pytest.raises(OSError):
            self.cli.retrieve_files(
                out_dir=MOCK_DIR,
                type=MOCK_DESCRIPTOR,
                id=MOCK_ID,
                version_id=MOCK_ID,
            )

    @responses.activate
    def test_success(
        self,
        monkeypatch,
    ):
        """Call completes successfully."""
        monkeypatch.setattr(
            'pathlib.Path.mkdir',
            lambda *args, **kwargs: None
        )
        responses.add(
            method=responses.GET,
            url=self.endpoint_files,
            json=[MOCK_TOOL_FILE],
        )
        responses.add(
            method=responses.GET,
            url=self.endpoint_rel_path,
            json=MOCK_FILE_WRAPPER,
        )
        with patch('builtins.open', mock_open()):
            self.cli.retrieve_files(
                out_dir=MOCK_DIR,
                type=MOCK_DESCRIPTOR,
                id=MOCK_ID,
                version_id=MOCK_ID,
            )


class TestGetHost:
    """Test domain/schema parser."""

    cli = TRSClient(uri=MOCK_TRS_URI)

    def test_trs_uri_invalid_schema(self):
        """Test host parser; TRS URI with invalid schema."""
        MOCK_TRS_URI_INVALID = f"tr://{MOCK_DOMAIN}/{MOCK_ID}"
        with pytest.raises(InvalidURI):
            self.cli._get_host(uri=MOCK_TRS_URI_INVALID)

    def test_trs_uri_invalid_long_domain(self):
        """Provide TRS URI with long domain."""
        MOCK_TRS_URI_INVALID = (
            f"trs://{MOCK_ID * 10}.{MOCK_ID * 10}.{MOCK_ID * 10}."
            f"{MOCK_ID * 10}.{MOCK_ID * 10}/{MOCK_ID}"
        )
        with pytest.raises(InvalidURI):
            self.cli._get_host(uri=MOCK_TRS_URI_INVALID)

    def test_trs_uri_invalid_long_domain_part(self):
        """Provice TRS URI with long domain part."""
        MOCK_TRS_URI_INVALID = f"trs://{MOCK_ID * 11}.com/{MOCK_ID}"
        with pytest.raises(InvalidURI):
            self.cli._get_host(uri=MOCK_TRS_URI_INVALID)

    def test_trs_uri_illegal_chars_in_domain(self):
        """Provide TRS URI with long domain."""
        MOCK_TRS_URI_INVALID = f"trs://3*3/{MOCK_ID}"
        with pytest.raises(InvalidURI):
            self.cli._get_host(uri=MOCK_TRS_URI_INVALID)

    def test_trs_uri_domain_starts_with_hyphen(self):
        """Provide TRS URI with domain starting with hyphen."""
        MOCK_TRS_URI_INVALID = f"trs://-{MOCK_DOMAIN}/{MOCK_ID}"
        with pytest.raises(InvalidURI):
            self.cli._get_host(uri=MOCK_TRS_URI_INVALID)

    def test_trs_uri_domain_ends_with_hyphen(self):
        """Provide TRS URI with domain ending with hyphen."""
        MOCK_TRS_URI_INVALID = f"trs://x.y-/{MOCK_ID}"
        with pytest.raises(InvalidURI):
            self.cli._get_host(uri=MOCK_TRS_URI_INVALID)

    def test_trs_uri_domain_starts_with_period(self):
        """Provide TRS URI with domain starting with period."""
        MOCK_TRS_URI_INVALID = f"trs://.{MOCK_DOMAIN}/{MOCK_ID}"
        with pytest.raises(InvalidURI):
            self.cli._get_host(uri=MOCK_TRS_URI_INVALID)

    def test_trs_uri_domain_ends_with_period(self):
        """Provide TRS URI with domain ending with period."""
        MOCK_TRS_URI_VALID = f"trs://{MOCK_DOMAIN}./{MOCK_ID}"
        res = self.cli._get_host(uri=MOCK_TRS_URI_VALID)
        assert res == ("trs", MOCK_DOMAIN + ".")

    def test_trs_uri_ip(self):
        """Provide TRS URI with IP address."""
        MOCK_TRS_URI_VALID = f"trs://1.22.255.0/{MOCK_ID}"
        res = self.cli._get_host(uri=MOCK_TRS_URI_VALID)
        assert res == ("trs", "1.22.255.0")


class TestGetToolIdVersionId:
    """Test tool/version ID parser."""

    cli = TRSClient(uri=MOCK_TRS_URI)

    def test_no_input_InvalidResourceIdentifier(self):
        """No input provided."""
        with pytest.raises(InvalidResourceIdentifier):
            self.cli._get_tool_id_version_id()

    def test_invalid_tool_id_InvalidResourceIdentifier(self):
        """Invalid tool identifier provided."""
        with pytest.raises(InvalidResourceIdentifier):
            self.cli._get_tool_id_version_id(tool_id=MOCK_ID_INVALID)

    def test_invalid_version_id_InvalidResourceIdentifier(self):
        """Invalid version identifier provided."""
        with pytest.raises(InvalidResourceIdentifier):
            self.cli._get_tool_id_version_id(version_id=MOCK_ID_INVALID)

    def test_trs_uri_invalid_tool_id_InvalidResourceIdentifier(self):
        """TRS URI with invalid tool identifier."""
        MOCK_TRS_URI_INVALID = f"trs://{MOCK_ID_INVALID}/{MOCK_ID}"
        with pytest.raises(InvalidResourceIdentifier):
            self.cli._get_tool_id_version_id(tool_id=MOCK_TRS_URI_INVALID)

    def test_trs_uri_invalid_version_id_InvalidResourceIdentifier(self):
        """TRS URI with invalid version identifier."""
        MOCK_TRS_URI_INVALID = f"trs://{MOCK_ID}/{MOCK_ID_INVALID}"
        with pytest.raises(InvalidResourceIdentifier):
            self.cli._get_tool_id_version_id(tool_id=MOCK_TRS_URI_INVALID)

    def test_tool_id(self):
        """Tool identifier provided."""
        res = self.cli._get_tool_id_version_id(tool_id=MOCK_ID)
        assert res == (MOCK_ID, None)

    def test_version_id(self):
        """Version identifier provided."""
        res = self.cli._get_tool_id_version_id(version_id=MOCK_ID)
        assert res == (None, MOCK_ID)

    def test_tool_and_version_id(self):
        """Tool and version identifiers provided."""
        res = self.cli._get_tool_id_version_id(
            tool_id=MOCK_ID,
            version_id=MOCK_ID,
        )
        assert res == (MOCK_ID, MOCK_ID)

    def test_trs_uri(self):
        """Unversioned TRS URI provided."""
        res = self.cli._get_tool_id_version_id(tool_id=MOCK_TRS_URI)
        assert res == (MOCK_ID, None)

    def test_trs_uri_versioned(self):
        """Versioned TRS URI provided."""
        res = self.cli._get_tool_id_version_id(
            tool_id=MOCK_TRS_URI_VERSIONED,
        )
        assert res == (MOCK_ID, MOCK_ID)

    def test_trs_uri_versioned_override(self):
        """Versioned TRS URI and overriding version identifier provided."""
        res = self.cli._get_tool_id_version_id(
            tool_id=MOCK_TRS_URI_VERSIONED,
            version_id=MOCK_ID + MOCK_ID
        )
        assert res == (MOCK_ID, MOCK_ID + MOCK_ID)


class TestGetHeaders:
    """Test headers getter."""

    cli = TRSClient(uri=MOCK_TRS_URI)

    def test_no_args(self):
        """No arguments passed."""
        self.cli._get_headers()
        assert self.cli.headers['Accept'] == 'application/json'
        assert 'Content-Type' not in self.cli.headers
        assert 'Authorization' not in self.cli.headers

    def test_all_args(self):
        """All arguments passed."""
        self.cli.token = MOCK_TOKEN
        self.cli._get_headers(
            content_accept='text/plain',
            content_type='application/json',
            token=MOCK_TOKEN,
        )
        assert self.cli.headers['Authorization'] == f"Bearer {MOCK_TOKEN}"
        assert self.cli.headers['Accept'] == 'text/plain'
        assert self.cli.headers['Content-Type'] == 'application/json'


class TestValidateContentType:
    """Test content type validation."""

    cli = TRSClient(uri=MOCK_TRS_URI)

    def test_available_content_type(self):
        """Requested content type provided by service."""
        available_types = ['application/json']
        self.cli._validate_content_type(
            requested_type='application/json',
            available_types=available_types,
        )
        assert 'application/json' in available_types

    def test_unavailable_content_type(self):
        """Requested content type not provided by service."""
        available_types = ['application/json']
        with pytest.raises(ContentTypeUnavailable):
            self.cli._validate_content_type(
                requested_type='not/available',
                available_types=available_types,
            )


class TestSendRequestAndValidateRespose:
    """Test request sending and response validation."""

    cli = TRSClient(uri=MOCK_TRS_URI)
    endpoint = MOCK_API
    payload = {}

    def test_connection_error(self, monkeypatch):
        """Test connection error."""
        monkeypatch.setattr(
            'requests.get',
            lambda *args, **kwargs: _raise(requests.exceptions.ConnectionError)
        )
        with pytest.raises(requests.exceptions.ConnectionError):
            self.cli._send_request_and_validate_response(
                url=MOCK_API,
            )

    def test_get_str_validation(self, requests_mock):
        """Test for getter with string response."""
        requests_mock.get(self.endpoint, json=MOCK_ID)
        response = self.cli._send_request_and_validate_response(
            url=MOCK_API,
        )
        assert response == MOCK_ID

    def test_get_model_validation(self, requests_mock):
        """Test for getter with model response."""
        requests_mock.get(self.endpoint, json=MOCK_TOOL)
        response = self.cli._send_request_and_validate_response(
            url=MOCK_API,
            validation_class_200=Tool,
        )
        assert response == MOCK_TOOL

    def test_get_list_validation(self, requests_mock):
        """Test for getter with list of models response."""
        requests_mock.get(self.endpoint, json=[MOCK_TOOL])
        response = self.cli._send_request_and_validate_response(
            url=MOCK_API,
            validation_class_200=(Tool, ),
        )
        assert response == [MOCK_TOOL]

    def test_post_validation(self, requests_mock):
        """Test for setter."""
        requests_mock.post(self.endpoint, json=MOCK_ID)
        response = self.cli._send_request_and_validate_response(
            url=MOCK_API,
            method='post',
            payload=self.payload,
        )
        assert response == MOCK_ID

    def test_get_success_invalid(self, requests_mock):
        """Test for 200 response that fails validation."""
        requests_mock.get(self.endpoint, json=MOCK_TOOL)
        with pytest.raises(InvalidResponseError):
            self.cli._send_request_and_validate_response(
                url=MOCK_API,
                validation_class_200=Error,
            )

    def test_error_response(self, requests_mock):
        """Test for valid error response."""
        requests_mock.get(self.endpoint, json=MOCK_ERROR, status_code=400)
        response = self.cli._send_request_and_validate_response(
            url=MOCK_API,
        )
        assert response == MOCK_ERROR

    def test_error_response_invalid(self, requests_mock):
        """Test for error response that fails validation."""
        requests_mock.get(self.endpoint, json=MOCK_ERROR, status_code=400)
        with pytest.raises(InvalidResponseError):
            self.cli._send_request_and_validate_response(
                url=MOCK_API,
                validation_class_error=Tool,
            )

    def test_invalid_http_method(self, requests_mock):
        """Test for invalid HTTP method."""
        requests_mock.get(self.endpoint, json=[MOCK_TOOL_CLASS])
        with pytest.raises(AttributeError):
            self.cli._send_request_and_validate_response(
                url=MOCK_API,
                method='non_existing',
                payload=self.payload,
            )<|MERGE_RESOLUTION|>--- conflicted
+++ resolved
@@ -221,38 +221,14 @@
             )
 
 
-<<<<<<< HEAD
-class TestPostToolVersion:
-    """Test poster for tool versions."""
-=======
 class TestDeleteToolClass:
     """Test delete for tool classes."""
->>>>>>> ba65a22b
 
     cli = TRSClient(
         uri=MOCK_TRS_URI,
         token=MOCK_TOKEN,
     )
     endpoint = (
-<<<<<<< HEAD
-        f"{cli.uri}/tools/{MOCK_ID}/versions"
-    )
-
-    def test_success(self, monkeypatch, requests_mock):
-        """Returns 200 response."""
-        requests_mock.post(self.endpoint, json=MOCK_ID)
-        r = self.cli.post_tool_version(
-            id=MOCK_ID,
-            payload=MOCK_VERSION_POST
-        )
-        assert r == MOCK_ID
-
-    def test_success_InvalidPayload(self, requests_mock):
-        """Raises InvalidPayload when incorrect input is provided"""
-        with pytest.raises(InvalidPayload):
-            self.cli.post_tool_version(
-                id=MOCK_ID,
-=======
         f"{cli.uri}/toolClasses/{MOCK_ID}"
     )
 
@@ -288,13 +264,10 @@
         """Raises validation error when incorrect input is provided"""
         with pytest.raises(ValidationError):
             self.cli.post_tool(
->>>>>>> ba65a22b
                 payload=MOCK_RESPONSE_INVALID
             )
 
 
-<<<<<<< HEAD
-=======
 class TestDeleteTool:
     """Test delete for tool."""
 
@@ -313,6 +286,35 @@
             id=MOCK_ID,
         )
         assert r == MOCK_ID
+
+
+class TestPostToolVersion:
+    """Test poster for tool versions."""
+
+    cli = TRSClient(
+        uri=MOCK_TRS_URI,
+        token=MOCK_TOKEN,
+    )
+    endpoint = (
+        f"{cli.uri}/tools/{MOCK_ID}/versions"
+    )
+
+    def test_success(self, requests_mock):
+        """Returns 200 response."""
+        requests_mock.post(self.endpoint, json=MOCK_ID)
+        r = self.cli.post_version(
+            id=MOCK_ID,
+            payload=MOCK_VERSION_POST
+        )
+        assert r == MOCK_ID
+
+    def test_success_ValidationError(self):
+        """Raises validation error when incorrect input is provided"""
+        with pytest.raises(ValidationError):
+            self.cli.post_version(
+                id=MOCK_ID,
+                payload=MOCK_RESPONSE_INVALID
+            )
 
 
 class TestGetToolClasses:
@@ -367,7 +369,6 @@
         assert r == [MOCK_TOOL]
 
 
->>>>>>> ba65a22b
 class TestGetTool:
     """Test getter for tool with a given id."""
 
