--- conflicted
+++ resolved
@@ -184,30 +184,13 @@
         assert r.dict() == MOCK_TOOL
 
 
-<<<<<<< HEAD
-class TestGetToolVersion:
-    """Test getter for tool version with given tool_id and version_id."""
-=======
 class TestGetVersions:
     """Test getter for versions of tool with a given id."""
->>>>>>> a2994b34
-
-    cli = TRSClient(
-        uri=MOCK_TRS_URI,
-        token=MOCK_TOKEN,
-    )
-<<<<<<< HEAD
-    endpoint = f"{cli.uri}/tools/{MOCK_ID}/version/{MOCK_ID}"
-
-    def test_success(self, requests_mock):
-        """Returns 200 response."""
-        requests_mock.get(self.endpoint, json=MOCK_VERSION)
-        r = self.cli.get_tool_version(
-            id=MOCK_ID,
-            version_id=MOCK_ID,
-        )
-        assert r.dict() == MOCK_VERSION
-=======
+
+    cli = TRSClient(
+        uri=MOCK_TRS_URI,
+        token=MOCK_TOKEN,
+    )
     endpoint = f"{cli.uri}/tools/{MOCK_ID}/versions"
 
     def test_success(self, requests_mock):
@@ -217,7 +200,25 @@
             id=MOCK_ID,
         )
         assert r == [MOCK_VERSION]
->>>>>>> a2994b34
+
+
+class TestGetVersion:
+    """Test getter for tool version with given tool_id and version_id."""
+
+    cli = TRSClient(
+        uri=MOCK_TRS_URI,
+        token=MOCK_TOKEN,
+    )
+    endpoint = f"{cli.uri}/tools/{MOCK_ID}/versions/{MOCK_ID}"
+
+    def test_success(self, requests_mock):
+        """Returns 200 response."""
+        requests_mock.get(self.endpoint, json=MOCK_VERSION)
+        r = self.cli.get_version(
+            id=MOCK_ID,
+            version_id=MOCK_ID,
+        )
+        assert r.dict() == MOCK_VERSION
 
 
 class TestGetDescriptor:
