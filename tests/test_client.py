--- conflicted
+++ resolved
@@ -221,30 +221,14 @@
             )
 
 
-<<<<<<< HEAD
-class TestDeleteToolVersion:
-    """Test delete for tool version."""
-=======
 class TestDeleteToolClass:
     """Test delete for tool classes."""
->>>>>>> 5a933bcb
 
     cli = TRSClient(
         uri=MOCK_TRS_URI,
         token=MOCK_TOKEN,
     )
     endpoint = (
-<<<<<<< HEAD
-        f"{cli.uri}/tools/{MOCK_ID}/versions/{MOCK_ID}"
-    )
-
-    def test_success(self, monkeypatch, requests_mock):
-        """Returns 200 response."""
-        requests_mock.delete(self.endpoint, json=MOCK_ID)
-        r = self.cli.delete_tool_version(
-            id=MOCK_ID,
-            version_id=MOCK_ID
-=======
         f"{cli.uri}/toolClasses/{MOCK_ID}"
     )
 
@@ -253,13 +237,10 @@
         requests_mock.delete(self.endpoint, json=MOCK_ID)
         r = self.cli.delete_tool_class(
             id=MOCK_ID,
->>>>>>> 5a933bcb
         )
         assert r == MOCK_ID
 
 
-<<<<<<< HEAD
-=======
 class TestPostTool:
     """Test poster for tools."""
 
@@ -307,7 +288,7 @@
         assert r == MOCK_ID
 
 
-class TestPostToolVersion:
+class TestPostVersion:
     """Test poster for tool versions."""
 
     cli = TRSClient(
@@ -334,6 +315,27 @@
                 id=MOCK_ID,
                 payload=MOCK_RESPONSE_INVALID
             )
+
+
+class TestDeleteVersion:
+    """Test delete for tool version."""
+
+    cli = TRSClient(
+        uri=MOCK_TRS_URI,
+        token=MOCK_TOKEN,
+    )
+    endpoint = (
+        f"{cli.uri}/tools/{MOCK_ID}/versions/{MOCK_ID}"
+    )
+
+    def test_success(self, monkeypatch, requests_mock):
+        """Returns 200 response."""
+        requests_mock.delete(self.endpoint, json=MOCK_ID)
+        r = self.cli.delete_version(
+            id=MOCK_ID,
+            version_id=MOCK_ID
+        )
+        assert r == MOCK_ID
 
 
 class TestGetToolClasses:
@@ -388,7 +390,6 @@
         assert r == [MOCK_TOOL]
 
 
->>>>>>> 5a933bcb
 class TestGetTool:
     """Test getter for tool with a given id."""
 
