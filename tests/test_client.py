--- conflicted
+++ resolved
@@ -2,6 +2,8 @@
 
 from copy import deepcopy
 import pathlib  # noqa: F401
+
+from pydantic import ValidationError
 import pytest
 import requests
 import responses
@@ -14,7 +16,6 @@
     InvalidResponseError,
     InvalidResourceIdentifier,
     InvalidURI,
-    InvalidPayload,
 )
 from trs_cli.models import (
     Error,
@@ -212,55 +213,59 @@
         )
         assert r == MOCK_ID
 
-    def test_success_InvalidPayload(self, requests_mock):
-        """Raises InvalidPayload when incorrect input is provided"""
-        with pytest.raises(InvalidPayload):
+    def test_success_ValidationError(self, requests_mock):
+        """Raises validation error when incorrect input is provided"""
+        with pytest.raises(ValidationError):
             self.cli.post_tool_class(
                 payload=MOCK_RESPONSE_INVALID
             )
 
 
-<<<<<<< HEAD
+class TestDeleteToolClass:
+    """Test delete for tool classes."""
+
+    cli = TRSClient(
+        uri=MOCK_TRS_URI,
+        token=MOCK_TOKEN,
+    )
+    endpoint = (
+        f"{cli.uri}/toolClasses/{MOCK_ID}"
+    )
+
+    def test_success(self, monkeypatch, requests_mock):
+        """Returns 200 response."""
+        requests_mock.delete(self.endpoint, json=MOCK_ID)
+        r = self.cli.delete_tool_class(
+            id=MOCK_ID,
+        )
+        assert r == MOCK_ID
+
+
 class TestPostTool:
     """Test poster for tools."""
-=======
-class TestDeleteToolClass:
-    """Test delete for tool classes."""
->>>>>>> 58e3ebe9
 
     cli = TRSClient(
         uri=MOCK_TRS_URI,
         token=MOCK_TOKEN,
     )
     endpoint = (
-<<<<<<< HEAD
         f"{cli.uri}/tools"
-=======
-        f"{cli.uri}/toolClasses/{MOCK_ID}"
->>>>>>> 58e3ebe9
     )
 
     def test_success(self, monkeypatch, requests_mock):
         """Returns 200 response."""
-<<<<<<< HEAD
         requests_mock.post(self.endpoint, json=MOCK_ID)
         r = self.cli.post_tool(
             payload=MOCK_TOOL_POST
         )
         assert r == MOCK_ID
 
-    def test_success_InvalidPayload(self, requests_mock):
-        """Raises InvalidPayload when incorrect input is provided"""
-        with pytest.raises(InvalidPayload):
+    def test_success_ValidationError(self, requests_mock):
+        """Raises validation error when incorrect input is provided"""
+        with pytest.raises(ValidationError):
             self.cli.post_tool(
                 payload=MOCK_RESPONSE_INVALID
             )
-=======
-        requests_mock.delete(self.endpoint, json=MOCK_ID)
-        r = self.cli.delete_tool_class(
-            id=MOCK_ID,
-        )
-        assert r == MOCK_ID
 
 
 class TestGetToolClasses:
@@ -313,7 +318,6 @@
             offset=1
             )
         assert r == [MOCK_TOOL]
->>>>>>> 58e3ebe9
 
 
 class TestGetTool:
