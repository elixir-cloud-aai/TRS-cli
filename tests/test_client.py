"""Unit tests for TRS client."""

from copy import deepcopy
import pathlib  # noqa: F401
import pytest
import requests
import responses
from unittest.mock import mock_open, patch

from trs_cli.client import TRSClient
from trs_cli.errors import (
    ContentTypeUnavailable,
    FileInformationUnavailable,
    InvalidResponseError,
    InvalidResourceIdentifier,
    InvalidURI,
    InvalidInputData,
)
from trs_cli.models import Error

MOCK_DOMAIN = "x.y.z"
MOCK_HOST = f"https://{MOCK_DOMAIN}"
MOCK_PORT = 4434
MOCK_BASE_PATH = "a/b/c"
MOCK_API = f"{MOCK_HOST}:{MOCK_PORT}/{MOCK_BASE_PATH}"
MOCK_ID = "123456"
MOCK_ID_INVALID = "N0T VAL!D"
MOCK_TRS_URI = f"trs://{MOCK_DOMAIN}/{MOCK_ID}"
MOCK_TRS_URI_VERSIONED = f"trs://{MOCK_DOMAIN}/{MOCK_ID}/versions/{MOCK_ID}"
MOCK_TOKEN = "MyT0k3n"
MOCK_DESCRIPTOR = "CWL"
MOCK_RESPONSE_INVALID = {"not": "valid"}
MOCK_DIR = "/mock/directory"
MOCK_ERROR = {
    "code": 400,
    "message": "BadRequest",
}
MOCK_FILE_WRAPPER = {
    "checksum": [
        {
            "checksum": "checksum",
            "type": "sha1",
        }
    ],
    "content": "content",
    "url": "url",
}
MOCK_TOOL_FILE = {
    "file_type": "PRIMARY_DESCRIPTOR",
    "path": MOCK_ID,
}
<<<<<<< HEAD
MOCK_TOOL_CLASS = {
    "description": "string",
=======
MOCK_VERSION = {
    "author": [
        "author"
    ],
    'containerfile': None,
    'descriptor_type': None,
    "id": "v1",
    "images": None,
    "included_apps": [
        "https://bio.tools/tool/mytum.de/SNAP2/1",
        "https://bio.tools/bioexcel_seqqc"
    ],
    "is_production": True,
    "meta_version": None,
    "name": "name",
    "signed": True,
    "url": "abcde.com",
    "verified": None,
    "verified_source": [
        "verified_source",
    ]
}
MOCK_TOOL_CLASS_WITH_ID = {
    "description": "description",
    "id": "234561",
    "name": "name",
}
MOCK_TOOL = {
    "aliases": [
        "alias_1",
        "alias_2",
        "alias_3",
    ],
    "checker_url": "checker_url",
    "description": "description",
    "has_checker": True,
    "id": MOCK_ID,
    "meta_version": "1",
    "name": "name",
    "organization": "organization",
    "toolclass": MOCK_TOOL_CLASS_WITH_ID,
    "url": "abc.com",
    "versions": [
        MOCK_VERSION
    ]
}
MOCK_TOOL_CLASS = {
    "description": "string",
    "id": "string",
>>>>>>> c0da7ea3
    "name": "string"
}


def _raise(exception) -> None:
    """General purpose exception raiser."""
    raise exception


class TestTRSClientConstructor:
    """Test TRSClient() construction."""

    def test_invidiual_parts(self):
        """Provide invidiual parts."""
        cli = TRSClient(
            uri=MOCK_HOST,
            port=MOCK_PORT,
            base_path=MOCK_BASE_PATH,
            use_http=True,
            token=MOCK_TOKEN,
        )
        assert cli.uri == MOCK_API

    def test_trs_uri(self):
        """Provide TRS URI."""
        cli = TRSClient(uri=MOCK_TRS_URI)
        assert cli.uri == f"https://{MOCK_DOMAIN}:443/ga4gh/trs/v2"

    def test_trs_uri_http(self):
        """Provide TRS URI, force HTTP."""
        cli = TRSClient(
            uri=MOCK_TRS_URI,
            use_http=True,
        )
        assert cli.uri == f"http://{MOCK_DOMAIN}:80/ga4gh/trs/v2"


<<<<<<< HEAD
class TestPostToolClass:
    """Test poster for tool classes."""
=======
class TestGetTool:
    """Test getter for tool with a given id."""
>>>>>>> c0da7ea3

    cli = TRSClient(
        uri=MOCK_TRS_URI,
        token=MOCK_TOKEN,
    )
<<<<<<< HEAD
    endpoint = (
        f"{cli.uri}/toolClasses"
    )
=======
    endpoint = f"{cli.uri}/tools/{MOCK_ID}"
>>>>>>> c0da7ea3

    def test_ConnectionError(self, monkeypatch):
        """Connection error occurs."""
        monkeypatch.setattr(
            'requests.get',
            lambda *args, **kwargs: _raise(requests.exceptions.ConnectionError)
        )
        with pytest.raises(requests.exceptions.ConnectionError):
<<<<<<< HEAD
            self.cli.post_tool_class(
                toolClass_data=MOCK_TOOL_CLASS,
                token=MOCK_TOKEN,
            )

    def test_success(self, monkeypatch, requests_mock):
        """Returns 200 response."""
        requests_mock.post(self.endpoint, json=MOCK_ID)
        r = self.cli.post_tool_class(
            toolClass_data=MOCK_TOOL_CLASS
        )
        assert r == MOCK_ID

    def test_success_InvalidInputData(self, requests_mock):
        """Raises InvalidInputData when incorrect input is provided"""
        with pytest.raises(InvalidInputData):
            self.cli.post_tool_class(
                toolClass_data=MOCK_RESPONSE_INVALID
=======
            self.cli.get_tool(
                id=MOCK_TRS_URI,
                token=MOCK_TOKEN,
            )

    def test_success(self, requests_mock):
        """Returns 200 response."""
        requests_mock.get(self.endpoint, json=MOCK_TOOL)
        r = self.cli.get_tool(
            id=MOCK_ID,
        )
        assert r.dict() == MOCK_TOOL

    def test_success_trs_uri(self, requests_mock):
        """Returns 200 response with TRS URI."""
        requests_mock.get(self.endpoint, json=MOCK_TOOL)
        r = self.cli.get_tool(
            id=MOCK_TRS_URI,
        )
        assert r.dict() == MOCK_TOOL

    def test_success_InvalidResponseError(self, requests_mock):
        """Returns 200 response but schema validation fails."""
        requests_mock.get(self.endpoint, json=MOCK_RESPONSE_INVALID)
        with pytest.raises(InvalidResponseError):
            self.cli.get_tool(
                id=MOCK_ID,
>>>>>>> c0da7ea3
            )

    def test_no_success_valid_error_response(self, requests_mock):
        """Returns no 200 but valid error response."""
<<<<<<< HEAD
        requests_mock.post(
=======
        requests_mock.get(
>>>>>>> c0da7ea3
            self.endpoint,
            json=MOCK_ERROR,
            status_code=400,
        )
<<<<<<< HEAD
        r = self.cli.post_tool_class(
            toolClass_data=MOCK_TOOL_CLASS
=======
        r = self.cli.get_tool(
            id=MOCK_ID,
>>>>>>> c0da7ea3
        )
        assert r.dict() == MOCK_ERROR

    def test_no_success_InvalidResponseError(self, requests_mock):
        """Returns no 200 and error schema validation fails."""
<<<<<<< HEAD
        requests_mock.post(
=======
        requests_mock.get(
>>>>>>> c0da7ea3
            self.endpoint,
            json=MOCK_RESPONSE_INVALID,
            status_code=400,
        )
        with pytest.raises(InvalidResponseError):
<<<<<<< HEAD
            self.cli.post_tool_class(
                toolClass_data=MOCK_TOOL_CLASS
=======
            self.cli.get_tool(
                id=MOCK_ID,
>>>>>>> c0da7ea3
            )


class TestGetDescriptor:
    """Test getter for primary descriptor of a given descriptor type."""

    cli = TRSClient(
        uri=MOCK_TRS_URI,
        token=MOCK_TOKEN,
    )
    endpoint = (
        f"{cli.uri}/tools/{MOCK_ID}/versions/{MOCK_ID}/{MOCK_DESCRIPTOR}"
        "/descriptor"
    )

    def test_ConnectionError(self, monkeypatch):
        """Connection error occurs."""
        monkeypatch.setattr(
            'requests.get',
            lambda *args, **kwargs: _raise(requests.exceptions.ConnectionError)
        )
        with pytest.raises(requests.exceptions.ConnectionError):
            self.cli.get_descriptor(
                type=MOCK_DESCRIPTOR,
                id=MOCK_TRS_URI,
                token=MOCK_TOKEN,
            )

    def test_success(self, requests_mock):
        """Returns 200 response."""
        requests_mock.get(self.endpoint, json=MOCK_FILE_WRAPPER)
        r = self.cli.get_descriptor(
            type=MOCK_DESCRIPTOR,
            id=MOCK_ID,
            version_id=MOCK_ID,
        )
        assert r.dict() == MOCK_FILE_WRAPPER

    def test_success_trs_uri(self, requests_mock):
        """Returns 200 response with TRS URI."""
        requests_mock.get(self.endpoint, json=MOCK_FILE_WRAPPER)
        r = self.cli.get_descriptor(
            type=MOCK_DESCRIPTOR,
            id=MOCK_TRS_URI_VERSIONED,
        )
        assert r.dict() == MOCK_FILE_WRAPPER

    def test_success_InvalidResponseError(self, requests_mock):
        """Returns 200 response but schema validation fails."""
        requests_mock.get(self.endpoint, json=MOCK_RESPONSE_INVALID)
        with pytest.raises(InvalidResponseError):
            self.cli.get_descriptor(
                type=MOCK_DESCRIPTOR,
                id=MOCK_ID,
                version_id=MOCK_ID,
            )

    def test_no_success_valid_error_response(self, requests_mock):
        """Returns no 200 but valid error response."""
        requests_mock.get(
            self.endpoint,
            json=MOCK_ERROR,
            status_code=400,
        )
        r = self.cli.get_descriptor(
            type=MOCK_DESCRIPTOR,
            id=MOCK_ID,
            version_id=MOCK_ID,
        )
        assert r.dict() == MOCK_ERROR

    def test_no_success_InvalidResponseError(self, requests_mock):
        """Returns no 200 and error schema validation fails."""
        requests_mock.get(
            self.endpoint,
            json=MOCK_RESPONSE_INVALID,
            status_code=400,
        )
        with pytest.raises(InvalidResponseError):
            self.cli.get_descriptor(
                type=MOCK_DESCRIPTOR,
                id=MOCK_ID,
                version_id=MOCK_ID,
            )


class TestGetDescriptorByPath:
    """Test getter for secondary descriptor, test and other files associated
    with a given descriptor type.
    """

    cli = TRSClient(
        uri=MOCK_TRS_URI,
        token=MOCK_TOKEN,
    )
    endpoint = (
        f"{cli.uri}/tools/{MOCK_ID}/versions/{MOCK_ID}/{MOCK_DESCRIPTOR}"
        f"/descriptor/{MOCK_ID}"
    )

    def test_ConnectionError(self, monkeypatch):
        """Connection error occurs."""
        monkeypatch.setattr(
            'requests.get',
            lambda *args, **kwargs: _raise(requests.exceptions.ConnectionError)
        )
        with pytest.raises(requests.exceptions.ConnectionError):
            self.cli.get_descriptor_by_path(
                type=MOCK_DESCRIPTOR,
                id=MOCK_TRS_URI,
                token=MOCK_TOKEN,
                path=MOCK_ID,
            )

    def test_success(self, requests_mock):
        """Returns 200 response."""
        requests_mock.get(self.endpoint, json=MOCK_FILE_WRAPPER)
        r = self.cli.get_descriptor_by_path(
            type=MOCK_DESCRIPTOR,
            id=MOCK_ID,
            version_id=MOCK_ID,
            path=MOCK_ID,
        )
        assert r.dict() == MOCK_FILE_WRAPPER

    def test_success_trs_uri(self, requests_mock):
        """Returns 200 response with TRS URI."""
        requests_mock.get(self.endpoint, json=MOCK_FILE_WRAPPER)
        r = self.cli.get_descriptor_by_path(
            type=MOCK_DESCRIPTOR,
            id=MOCK_TRS_URI_VERSIONED,
            path=MOCK_ID,
        )
        assert r.dict() == MOCK_FILE_WRAPPER

    def test_success_InvalidResponseError(self, requests_mock):
        """Returns 200 response but schema validation fails."""
        requests_mock.get(self.endpoint, json=MOCK_RESPONSE_INVALID)
        with pytest.raises(InvalidResponseError):
            self.cli.get_descriptor_by_path(
                type=MOCK_DESCRIPTOR,
                id=MOCK_ID,
                version_id=MOCK_ID,
                path=MOCK_ID,
            )

    def test_no_success_valid_error_response(self, requests_mock):
        """Returns no 200 but valid error response."""
        requests_mock.get(
            self.endpoint,
            json=MOCK_ERROR,
            status_code=400,
        )
        r = self.cli.get_descriptor_by_path(
            type=MOCK_DESCRIPTOR,
            id=MOCK_ID,
            version_id=MOCK_ID,
            path=MOCK_ID,
        )
        assert r.dict() == MOCK_ERROR

    def test_no_success_InvalidResponseError(self, requests_mock):
        """Returns no 200 and error schema validation fails."""
        requests_mock.get(
            self.endpoint,
            json=MOCK_RESPONSE_INVALID,
            status_code=400,
        )
        with pytest.raises(InvalidResponseError):
            self.cli.get_descriptor_by_path(
                type=MOCK_DESCRIPTOR,
                id=MOCK_ID,
                version_id=MOCK_ID,
                path=MOCK_ID
            )


class TestGetFiles:
    """Test getter for files of a given descriptor type."""

    cli = TRSClient(
        uri=MOCK_TRS_URI,
        token=MOCK_TOKEN,
    )
    endpoint = (
        f"{cli.uri}/tools/{MOCK_ID}/versions/{MOCK_ID}/{MOCK_DESCRIPTOR}"
        "/files"
    )

    def test_ConnectionError(self, monkeypatch):
        """Connection error occurs."""
        monkeypatch.setattr(
            'requests.get',
            lambda *args, **kwargs: _raise(requests.exceptions.ConnectionError)
        )
        with pytest.raises(requests.exceptions.ConnectionError):
            self.cli.get_files(
                type=MOCK_DESCRIPTOR,
                id=MOCK_TRS_URI,
                token=MOCK_TOKEN,
            )

    def test_success(self, requests_mock):
        """Returns 200 response."""
        requests_mock.get(self.endpoint, json=[MOCK_TOOL_FILE])
        r = self.cli.get_files(
            type=MOCK_DESCRIPTOR,
            id=MOCK_ID,
            version_id=MOCK_ID,
        )
        if not isinstance(r, Error):
            assert r[0].file_type.value == MOCK_TOOL_FILE['file_type']
            assert r[0].path == MOCK_TOOL_FILE['path']

    def test_ContentTypeUnavailable(self, requests_mock):
        """Test unavailable content type."""
        requests_mock.get(self.endpoint, json=[MOCK_TOOL_FILE])
        with pytest.raises(ContentTypeUnavailable):
            self.cli.get_files(
                type=MOCK_DESCRIPTOR,
                id=MOCK_ID,
                version_id=MOCK_ID,
                format=MOCK_ID,
            )

    def test_success_trs_uri_zip(self, requests_mock):
        """Returns 200 ZIP response with TRS URI."""
        requests_mock.get(self.endpoint, json=[MOCK_TOOL_FILE])
        r = self.cli.get_files(
            type=MOCK_DESCRIPTOR,
            id=MOCK_TRS_URI_VERSIONED,
            format='zip',
        )
        if not isinstance(r, Error):
            assert r[0].file_type.value == MOCK_TOOL_FILE['file_type']
            assert r[0].path == MOCK_TOOL_FILE['path']

    def test_success_InvalidResponseError(self, requests_mock):
        """Returns 200 response but schema validation fails."""
        requests_mock.get(self.endpoint, json=[MOCK_RESPONSE_INVALID])
        with pytest.raises(InvalidResponseError):
            self.cli.get_files(
                type=MOCK_DESCRIPTOR,
                id=MOCK_ID,
                version_id=MOCK_ID,
            )

    def test_no_success_valid_error_response(self, requests_mock):
        """Returns no 200 but valid error response."""
        requests_mock.get(
            self.endpoint,
            json=MOCK_ERROR,
            status_code=400,
        )
        r = self.cli.get_files(
            type=MOCK_DESCRIPTOR,
            id=MOCK_ID,
            version_id=MOCK_ID,
        )
        assert isinstance(r, Error)
        assert r.dict() == MOCK_ERROR

    def test_no_success_InvalidResponseError(self, requests_mock):
        """Returns no 200 and error schema validation fails."""
        requests_mock.get(
            self.endpoint,
            json=MOCK_RESPONSE_INVALID,
            status_code=400,
        )
        with pytest.raises(InvalidResponseError):
            self.cli.get_files(
                type=MOCK_DESCRIPTOR,
                id=MOCK_ID,
                version_id=MOCK_ID,
            )


class TestGetToolClasses:
    """Test getter for tool classes."""

    cli = TRSClient(
        uri=MOCK_TRS_URI,
        token=MOCK_TOKEN,
    )
    endpoint = f"{cli.uri}/toolClasses"

    def test_ConnectionError(self, monkeypatch):
        """Connection error occurs."""
        monkeypatch.setattr(
            'requests.get',
            lambda *args, **kwargs: _raise(requests.exceptions.ConnectionError)
        )
        with pytest.raises(requests.exceptions.ConnectionError):
            self.cli.get_tool_classes(
                token=MOCK_TOKEN,
            )

    def test_success(self, requests_mock):
        """Returns 200 response."""
        requests_mock.get(self.endpoint, json=[MOCK_TOOL_CLASS])
        r = self.cli.get_tool_classes()
        assert r == [MOCK_TOOL_CLASS]

    def test_success_trs_uri(self, requests_mock):
        """Returns 200 response with TRS URI."""
        requests_mock.get(self.endpoint, json=[MOCK_TOOL_CLASS])
        r = self.cli.get_tool_classes()
        assert r == [MOCK_TOOL_CLASS]

    def test_success_InvalidResponseError(self, requests_mock):
        """Returns 200 response but schema validation fails."""
        requests_mock.get(self.endpoint, json=[MOCK_RESPONSE_INVALID])
        with pytest.raises(InvalidResponseError):
            self.cli.get_tool_classes()

    def test_no_success_valid_error_response(self, requests_mock):
        """Returns no 200 but valid error response."""
        requests_mock.get(
            self.endpoint,
            json=MOCK_ERROR,
            status_code=400,
        )
        r = self.cli.get_tool_classes()
        assert r.dict() == MOCK_ERROR  # type: ignore

    def test_no_success_InvalidResponseError(self, requests_mock):
        """Returns no 200 and error schema validation fails."""
        requests_mock.get(
            self.endpoint,
            json=MOCK_RESPONSE_INVALID,
            status_code=400,
        )
        with pytest.raises(InvalidResponseError):
            self.cli.get_tool_classes()


class TestRetrieveFiles:
    """Test retrieving files of a given descriptor type."""

    cli = TRSClient(
        uri=MOCK_TRS_URI,
        token=MOCK_TOKEN,
    )
    endpoint_files = (
        f"{cli.uri}/tools/{MOCK_ID}/versions/{MOCK_ID}/{MOCK_DESCRIPTOR}"
        "/files"
    )
    endpoint_rel_path = (
        f"{cli.uri}/tools/{MOCK_ID}/versions/{MOCK_ID}/{MOCK_DESCRIPTOR}"
        f"/descriptor/{MOCK_ID}"
    )

    def test_out_dir_cannot_be_created_OSError(self, monkeypatch):
        """Connection error occurs."""
        monkeypatch.setattr(
            'pathlib.Path.mkdir',
            lambda *args, **kwargs: _raise(OSError)
        )
        with pytest.raises(OSError):
            self.cli.retrieve_files(
                out_dir=MOCK_DIR,
                type=MOCK_DESCRIPTOR,
                id=MOCK_TRS_URI,
                token=MOCK_TOKEN,
            )

    def test_cannot_get_files_FileInformationUnavailable(
        self,
        monkeypatch,
        requests_mock,
    ):
        """Call to `GET .../files` endpoint returns error response."""
        monkeypatch.setattr(
            'pathlib.Path.mkdir',
            lambda *args, **kwargs: None
        )
        requests_mock.get(
            self.endpoint_files,
            json=MOCK_ERROR,
            status_code=400,
        )
        with pytest.raises(FileInformationUnavailable):
            self.cli.retrieve_files(
                out_dir=MOCK_DIR,
                type=MOCK_DESCRIPTOR,
                id=MOCK_ID,
                version_id=MOCK_ID,
            )

    def test_path_not_set_FileInformationUnavailable(
        self,
        monkeypatch,
        requests_mock,
    ):
        """Path attribute in returned file information object is unset."""
        monkeypatch.setattr(
            'pathlib.Path.mkdir',
            lambda *args, **kwargs: None
        )
        files = [deepcopy(MOCK_TOOL_FILE)]
        del files[0]['path']
        requests_mock.get(
            self.endpoint_files,
            json=files,
        )
        with pytest.raises(FileInformationUnavailable):
            self.cli.retrieve_files(
                out_dir=MOCK_DIR,
                type=MOCK_DESCRIPTOR,
                id=MOCK_ID,
                version_id=MOCK_ID,
            )

    @responses.activate
    def test_no_FileWrapper_respone_FileInformationUnavailable(
        self,
        monkeypatch,
    ):
        """Call to `GET .../descripor/{relative_path}` returns error response.
        """
        monkeypatch.setattr(
            'pathlib.Path.mkdir',
            lambda *args, **kwargs: None
        )
        responses.add(
            method=responses.GET,
            url=self.endpoint_files,
            json=[MOCK_TOOL_FILE],
        )
        responses.add(
            method=responses.GET,
            url=self.endpoint_rel_path,
            json=MOCK_ERROR,
            status=400,
        )
        with pytest.raises(FileInformationUnavailable):
            self.cli.retrieve_files(
                out_dir=MOCK_DIR,
                type=MOCK_DESCRIPTOR,
                id=MOCK_ID,
                version_id=MOCK_ID,
            )

    @responses.activate
    def test_cannot_write_to_file_OSError(
        self,
        monkeypatch,
    ):
        """Call to `GET .../descripor/{relative_path}` returns error response.
        """
        monkeypatch.setattr(
            'pathlib.Path.mkdir',
            lambda *args, **kwargs: None
        )
        monkeypatch.setattr(
            'builtins.open',
            lambda *args, **kwargs: _raise(OSError)
        )
        responses.add(
            method=responses.GET,
            url=self.endpoint_files,
            json=[MOCK_TOOL_FILE],
        )
        responses.add(
            method=responses.GET,
            url=self.endpoint_rel_path,
            json=MOCK_FILE_WRAPPER,
        )
        with pytest.raises(OSError):
            self.cli.retrieve_files(
                out_dir=MOCK_DIR,
                type=MOCK_DESCRIPTOR,
                id=MOCK_ID,
                version_id=MOCK_ID,
            )

    @responses.activate
    def test_success(
        self,
        monkeypatch,
    ):
        """Call completes successfully."""
        monkeypatch.setattr(
            'pathlib.Path.mkdir',
            lambda *args, **kwargs: None
        )
        responses.add(
            method=responses.GET,
            url=self.endpoint_files,
            json=[MOCK_TOOL_FILE],
        )
        responses.add(
            method=responses.GET,
            url=self.endpoint_rel_path,
            json=MOCK_FILE_WRAPPER,
        )
        with patch('builtins.open', mock_open()):
            self.cli.retrieve_files(
                out_dir=MOCK_DIR,
                type=MOCK_DESCRIPTOR,
                id=MOCK_ID,
                version_id=MOCK_ID,
            )


class TestGetHost:
    """Test domain/schema parser."""

    cli = TRSClient(uri=MOCK_TRS_URI)

    def test_trs_uri_invalid_schema(self):
        """Test host parser; TRS URI with invalid schema."""
        MOCK_TRS_URI_INVALID = f"tr://{MOCK_DOMAIN}/{MOCK_ID}"
        with pytest.raises(InvalidURI):
            self.cli._get_host(uri=MOCK_TRS_URI_INVALID)

    def test_trs_uri_invalid_long_domain(self):
        """Provide TRS URI with long domain."""
        MOCK_TRS_URI_INVALID = (
            f"trs://{MOCK_ID * 10}.{MOCK_ID * 10}.{MOCK_ID * 10}."
            f"{MOCK_ID * 10}.{MOCK_ID * 10}/{MOCK_ID}"
        )
        with pytest.raises(InvalidURI):
            self.cli._get_host(uri=MOCK_TRS_URI_INVALID)

    def test_trs_uri_invalid_long_domain_part(self):
        """Provice TRS URI with long domain part."""
        MOCK_TRS_URI_INVALID = f"trs://{MOCK_ID * 11}.com/{MOCK_ID}"
        with pytest.raises(InvalidURI):
            self.cli._get_host(uri=MOCK_TRS_URI_INVALID)

    def test_trs_uri_illegal_chars_in_domain(self):
        """Provide TRS URI with long domain."""
        MOCK_TRS_URI_INVALID = f"trs://3*3/{MOCK_ID}"
        with pytest.raises(InvalidURI):
            self.cli._get_host(uri=MOCK_TRS_URI_INVALID)

    def test_trs_uri_domain_starts_with_hyphen(self):
        """Provide TRS URI with domain starting with hyphen."""
        MOCK_TRS_URI_INVALID = f"trs://-{MOCK_DOMAIN}/{MOCK_ID}"
        with pytest.raises(InvalidURI):
            self.cli._get_host(uri=MOCK_TRS_URI_INVALID)

    def test_trs_uri_domain_ends_with_hyphen(self):
        """Provide TRS URI with domain ending with hyphen."""
        MOCK_TRS_URI_INVALID = f"trs://x.y-/{MOCK_ID}"
        with pytest.raises(InvalidURI):
            self.cli._get_host(uri=MOCK_TRS_URI_INVALID)

    def test_trs_uri_domain_starts_with_period(self):
        """Provide TRS URI with domain starting with period."""
        MOCK_TRS_URI_INVALID = f"trs://.{MOCK_DOMAIN}/{MOCK_ID}"
        with pytest.raises(InvalidURI):
            self.cli._get_host(uri=MOCK_TRS_URI_INVALID)

    def test_trs_uri_domain_ends_with_period(self):
        """Provide TRS URI with domain ending with period."""
        MOCK_TRS_URI_VALID = f"trs://{MOCK_DOMAIN}./{MOCK_ID}"
        res = self.cli._get_host(uri=MOCK_TRS_URI_VALID)
        assert res == ("trs", MOCK_DOMAIN + ".")

    def test_trs_uri_ip(self):
        """Provide TRS URI with IP address."""
        MOCK_TRS_URI_VALID = f"trs://1.22.255.0/{MOCK_ID}"
        res = self.cli._get_host(uri=MOCK_TRS_URI_VALID)
        assert res == ("trs", "1.22.255.0")


class TestGetToolIdVersionId:
    """Test tool/version ID parser."""

    cli = TRSClient(uri=MOCK_TRS_URI)

    def test_no_input_InvalidResourceIdentifier(self):
        """No input provided."""
        with pytest.raises(InvalidResourceIdentifier):
            self.cli._get_tool_id_version_id()

    def test_invalid_tool_id_InvalidResourceIdentifier(self):
        """Invalid tool identifier provided."""
        with pytest.raises(InvalidResourceIdentifier):
            self.cli._get_tool_id_version_id(tool_id=MOCK_ID_INVALID)

    def test_invalid_version_id_InvalidResourceIdentifier(self):
        """Invalid version identifier provided."""
        with pytest.raises(InvalidResourceIdentifier):
            self.cli._get_tool_id_version_id(version_id=MOCK_ID_INVALID)

    def test_trs_uri_invalid_tool_id_InvalidResourceIdentifier(self):
        """TRS URI with invalid tool identifier."""
        MOCK_TRS_URI_INVALID = f"trs://{MOCK_ID_INVALID}/{MOCK_ID}"
        with pytest.raises(InvalidResourceIdentifier):
            self.cli._get_tool_id_version_id(tool_id=MOCK_TRS_URI_INVALID)

    def test_trs_uri_invalid_version_id_InvalidResourceIdentifier(self):
        """TRS URI with invalid version identifier."""
        MOCK_TRS_URI_INVALID = f"trs://{MOCK_ID}/{MOCK_ID_INVALID}"
        with pytest.raises(InvalidResourceIdentifier):
            self.cli._get_tool_id_version_id(tool_id=MOCK_TRS_URI_INVALID)

    def test_tool_id(self):
        """Tool identifier provided."""
        res = self.cli._get_tool_id_version_id(tool_id=MOCK_ID)
        assert res == (MOCK_ID, None)

    def test_version_id(self):
        """Version identifier provided."""
        res = self.cli._get_tool_id_version_id(version_id=MOCK_ID)
        assert res == (None, MOCK_ID)

    def test_tool_and_version_id(self):
        """Tool and version identifiers provided."""
        res = self.cli._get_tool_id_version_id(
            tool_id=MOCK_ID,
            version_id=MOCK_ID,
        )
        assert res == (MOCK_ID, MOCK_ID)

    def test_trs_uri(self):
        """Unversioned TRS URI provided."""
        res = self.cli._get_tool_id_version_id(tool_id=MOCK_TRS_URI)
        assert res == (MOCK_ID, None)

    def test_trs_uri_versioned(self):
        """Versioned TRS URI provided."""
        res = self.cli._get_tool_id_version_id(
            tool_id=MOCK_TRS_URI_VERSIONED,
        )
        assert res == (MOCK_ID, MOCK_ID)

    def test_trs_uri_versioned_override(self):
        """Versioned TRS URI and overriding version identifier provided."""
        res = self.cli._get_tool_id_version_id(
            tool_id=MOCK_TRS_URI_VERSIONED,
            version_id=MOCK_ID + MOCK_ID
        )
        assert res == (MOCK_ID, MOCK_ID + MOCK_ID)


class TestGetHeaders:
    """Test headers getter."""

    cli = TRSClient(uri=MOCK_TRS_URI)

    def test_no_args(self):
        """No arguments passed."""
        self.cli._get_headers()
        assert self.cli.headers['Accept'] == 'application/json'
        assert 'Content-Type' not in self.cli.headers
        assert 'Authorization' not in self.cli.headers

    def test_all_args(self):
        """All arguments passed."""
        self.cli.token = MOCK_TOKEN
        self.cli._get_headers(
            content_accept='text/plain',
            content_type='application/json'
        )
        assert self.cli.headers['Authorization'] == f"Bearer {MOCK_TOKEN}"
        assert self.cli.headers['Accept'] == 'text/plain'
        assert self.cli.headers['Content-Type'] == 'application/json'


class TestValidateContentType:
    """Test content type validation."""

    cli = TRSClient(uri=MOCK_TRS_URI)

    def test_available_content_type(self):
        """Requested content type provided by service."""
        available_types = ['application/json']
        self.cli._validate_content_type(
            requested_type='application/json',
            available_types=available_types,
        )
        assert 'application/json' in available_types

    def test_unavailable_content_type(self):
        """Requested content type not provided by service."""
        available_types = ['application/json']
        with pytest.raises(ContentTypeUnavailable):
            self.cli._validate_content_type(
                requested_type='not/available',
                available_types=available_types,
            )<|MERGE_RESOLUTION|>--- conflicted
+++ resolved
@@ -49,10 +49,6 @@
     "file_type": "PRIMARY_DESCRIPTOR",
     "path": MOCK_ID,
 }
-<<<<<<< HEAD
-MOCK_TOOL_CLASS = {
-    "description": "string",
-=======
 MOCK_VERSION = {
     "author": [
         "author"
@@ -102,7 +98,10 @@
 MOCK_TOOL_CLASS = {
     "description": "string",
     "id": "string",
->>>>>>> c0da7ea3
+    "name": "string"
+}
+MOCK_TOOL_CLASS_POST = {
+    "description": "string",
     "name": "string"
 }
 
@@ -115,8 +114,8 @@
 class TestTRSClientConstructor:
     """Test TRSClient() construction."""
 
-    def test_invidiual_parts(self):
-        """Provide invidiual parts."""
+    def test_individiual_parts(self):
+        """Provide individiual parts."""
         cli = TRSClient(
             uri=MOCK_HOST,
             port=MOCK_PORT,
@@ -140,25 +139,16 @@
         assert cli.uri == f"http://{MOCK_DOMAIN}:80/ga4gh/trs/v2"
 
 
-<<<<<<< HEAD
 class TestPostToolClass:
     """Test poster for tool classes."""
-=======
-class TestGetTool:
-    """Test getter for tool with a given id."""
->>>>>>> c0da7ea3
 
     cli = TRSClient(
         uri=MOCK_TRS_URI,
         token=MOCK_TOKEN,
     )
-<<<<<<< HEAD
     endpoint = (
         f"{cli.uri}/toolClasses"
     )
-=======
-    endpoint = f"{cli.uri}/tools/{MOCK_ID}"
->>>>>>> c0da7ea3
 
     def test_ConnectionError(self, monkeypatch):
         """Connection error occurs."""
@@ -167,7 +157,6 @@
             lambda *args, **kwargs: _raise(requests.exceptions.ConnectionError)
         )
         with pytest.raises(requests.exceptions.ConnectionError):
-<<<<<<< HEAD
             self.cli.post_tool_class(
                 toolClass_data=MOCK_TOOL_CLASS,
                 token=MOCK_TOKEN,
@@ -186,7 +175,49 @@
         with pytest.raises(InvalidInputData):
             self.cli.post_tool_class(
                 toolClass_data=MOCK_RESPONSE_INVALID
-=======
+            )
+
+    def test_no_success_valid_error_response(self, requests_mock):
+        """Returns no 200 but valid error response."""
+        requests_mock.post(
+            self.endpoint,
+            json=MOCK_ERROR,
+            status_code=400,
+        )
+        r = self.cli.post_tool_class(
+            toolClass_data=MOCK_TOOL_CLASS
+        )
+        assert r.dict() == MOCK_ERROR
+
+    def test_no_success_InvalidResponseError(self, requests_mock):
+        """Returns no 200 and error schema validation fails."""
+        requests_mock.post(
+            self.endpoint,
+            json=MOCK_RESPONSE_INVALID,
+            status_code=400,
+        )
+        with pytest.raises(InvalidResponseError):
+            self.cli.post_tool_class(
+                toolClass_data=MOCK_TOOL_CLASS
+            )
+
+
+class TestGetTool:
+    """Test getter for tool with a given id."""
+
+    cli = TRSClient(
+        uri=MOCK_TRS_URI,
+        token=MOCK_TOKEN,
+    )
+    endpoint = f"{cli.uri}/tools/{MOCK_ID}"
+
+    def test_ConnectionError(self, monkeypatch):
+        """Connection error occurs."""
+        monkeypatch.setattr(
+            'requests.get',
+            lambda *args, **kwargs: _raise(requests.exceptions.ConnectionError)
+        )
+        with pytest.raises(requests.exceptions.ConnectionError):
             self.cli.get_tool(
                 id=MOCK_TRS_URI,
                 token=MOCK_TOKEN,
@@ -214,49 +245,30 @@
         with pytest.raises(InvalidResponseError):
             self.cli.get_tool(
                 id=MOCK_ID,
->>>>>>> c0da7ea3
             )
 
     def test_no_success_valid_error_response(self, requests_mock):
         """Returns no 200 but valid error response."""
-<<<<<<< HEAD
-        requests_mock.post(
-=======
-        requests_mock.get(
->>>>>>> c0da7ea3
+        requests_mock.get(
             self.endpoint,
             json=MOCK_ERROR,
             status_code=400,
         )
-<<<<<<< HEAD
-        r = self.cli.post_tool_class(
-            toolClass_data=MOCK_TOOL_CLASS
-=======
         r = self.cli.get_tool(
             id=MOCK_ID,
->>>>>>> c0da7ea3
         )
         assert r.dict() == MOCK_ERROR
 
     def test_no_success_InvalidResponseError(self, requests_mock):
         """Returns no 200 and error schema validation fails."""
-<<<<<<< HEAD
-        requests_mock.post(
-=======
-        requests_mock.get(
->>>>>>> c0da7ea3
+        requests_mock.get(
             self.endpoint,
             json=MOCK_RESPONSE_INVALID,
             status_code=400,
         )
         with pytest.raises(InvalidResponseError):
-<<<<<<< HEAD
-            self.cli.post_tool_class(
-                toolClass_data=MOCK_TOOL_CLASS
-=======
             self.cli.get_tool(
                 id=MOCK_ID,
->>>>>>> c0da7ea3
             )
 
 
