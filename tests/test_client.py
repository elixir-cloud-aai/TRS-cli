--- conflicted
+++ resolved
@@ -205,7 +205,7 @@
         f"{cli.uri}/toolClasses"
     )
 
-    def test_success(self, monkeypatch, requests_mock):
+    def test_success(self, requests_mock):
         """Returns 200 response."""
         requests_mock.post(self.endpoint, json=MOCK_ID)
         r = self.cli.post_tool_class(
@@ -213,7 +213,7 @@
         )
         assert r == MOCK_ID
 
-    def test_success_ValidationError(self, requests_mock):
+    def test_success_ValidationError(self):
         """Raises validation error when incorrect input is provided"""
         with pytest.raises(ValidationError):
             self.cli.post_tool_class(
@@ -221,41 +221,26 @@
             )
 
 
-<<<<<<< HEAD
-class TestDeleteTool:
-    """Test delete for tool."""
-=======
 class TestDeleteToolClass:
     """Test delete for tool classes."""
->>>>>>> 8ac78c60
 
     cli = TRSClient(
         uri=MOCK_TRS_URI,
         token=MOCK_TOKEN,
     )
     endpoint = (
-<<<<<<< HEAD
-        f"{cli.uri}/tools/{MOCK_ID}"
-=======
         f"{cli.uri}/toolClasses/{MOCK_ID}"
->>>>>>> 8ac78c60
-    )
-
-    def test_success(self, monkeypatch, requests_mock):
+    )
+
+    def test_success(self, requests_mock):
         """Returns 200 response."""
         requests_mock.delete(self.endpoint, json=MOCK_ID)
-<<<<<<< HEAD
-        r = self.cli.delete_tool(
-=======
         r = self.cli.delete_tool_class(
->>>>>>> 8ac78c60
             id=MOCK_ID,
         )
         assert r == MOCK_ID
 
 
-<<<<<<< HEAD
-=======
 class TestPostTool:
     """Test poster for tools."""
 
@@ -267,7 +252,7 @@
         f"{cli.uri}/tools"
     )
 
-    def test_success(self, monkeypatch, requests_mock):
+    def test_success(self, requests_mock):
         """Returns 200 response."""
         requests_mock.post(self.endpoint, json=MOCK_ID)
         r = self.cli.post_tool(
@@ -275,12 +260,32 @@
         )
         assert r == MOCK_ID
 
-    def test_success_ValidationError(self, requests_mock):
+    def test_success_ValidationError(self):
         """Raises validation error when incorrect input is provided"""
         with pytest.raises(ValidationError):
             self.cli.post_tool(
                 payload=MOCK_RESPONSE_INVALID
             )
+
+
+class TestDeleteTool:
+    """Test delete for tool."""
+
+    cli = TRSClient(
+        uri=MOCK_TRS_URI,
+        token=MOCK_TOKEN,
+    )
+    endpoint = (
+        f"{cli.uri}/tools/{MOCK_ID}"
+    )
+
+    def test_success(self, requests_mock):
+        """Returns 200 response."""
+        requests_mock.delete(self.endpoint, json=MOCK_ID)
+        r = self.cli.delete_tool(
+            id=MOCK_ID,
+        )
+        assert r == MOCK_ID
 
 
 class TestGetToolClasses:
@@ -335,7 +340,6 @@
         assert r == [MOCK_TOOL]
 
 
->>>>>>> 8ac78c60
 class TestGetTool:
     """Test getter for tool with a given id."""
 
